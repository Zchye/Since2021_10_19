function SINR_plotting_trail(YUO)
%MXC_2
%load('YUO');
%within the object, CQIInfoSet is a cell array that stores all downlink CQI information
%its dimension is number of slots in the simulation X number of sites in the simulation X total number of UEs

%get dimensions
[numSlots, numSites, numUEs] = size(YUO.CQIInfoSet, 1, 2, 3);

CQI_info_set_raw = YUO.CQIInfoSet; %numSlots X numSites X numUEs cell array

%YXC begin
DMRSSINR_raw = YUO.DMRSSINR;
%YXC end

%
%YusUtilityObj, last dimension too big, param.NumUEsCell is sufficient
%

%each structure is a CQIInfo structure from hCQISelect.m

%   CQIINFO is an output structure for the CQI information 
%   within its fields:
%   SINRPerSubbandPerCW - It represents the linear SINR values in each
%                         subband for all the codewords. It is a
%                         two-dimensional matrix of size
%                            - 1-by-numCodewords, when CQI reporting mode
%                              is 'Wideband'
%                            - (numSubbands + 1)-by-numCodewords, when
%                              CQI reporting mode is 'Subband'
%                         Each column of the matrix contains wideband SINR
%                         value (the average SINR value across all
%                         subbands) followed by the SINR values of each
%                         subband. The SINR value in each subband is taken
%                         as an average of SINR values of all the REs
%                         across the particular subband spanning one slot


UE_Wideband_SINR=zeros(numSites,numUEs,numSlots);
%UE_Wideband_SINR is an array with size equal number of sites X number of UEs X number of slots
%use this variable to store the wideband SINR of each UE during each slot

%YXC begin
DMRSSINR = zeros(numSites,numUEs,numSlots);
YuSINR = zeros(numSites,numUEs,numSlots);
%YXC end

%findout how many samples was collected for each UE
%count how many times this UE was updated
UE_Wideband_SINR_counter=zeros(numSites,numUEs);

%YXC begin
DMRSSINR_counter = zeros(numSites,numUEs);
YuSINRcnt = zeros(numSites,numUEs);

CQIOld = YUO.CQIOld;
OldLinSINR = zeros(numSites,numUEs,numSlots);
OLSCounter = zeros(numSites,numUEs);
%YXC end


for i = 1:numSites
    for j = 1:numUEs
        for k = 1:numSlots
            if ~isempty(CQI_info_set_raw{k,i,j})
                Wideband_SINR_temp_1 = CQI_info_set_raw(k,i,j); %1 X 1 cell
                Wideband_SINR_temp_2 = Wideband_SINR_temp_1{1}; %1 X 1 struct
                Wideband_SINR_temp_3 = Wideband_SINR_temp_2.SINRPerSubbandPerCW; %(numSubbands + 1) X numCodewords double
                UE_Wideband_SINR(i,j,k) = Wideband_SINR_temp_3(1); % 1 X 1 double
            
                UE_Wideband_SINR_counter(i,j) = UE_Wideband_SINR_counter(i,j) + 1;
            end
            %YXC begin
            if ~isempty(DMRSSINR_raw{k,i,j})
                DMRSSINR(i,j,k) = DMRSSINR_raw{k,i,j};
                DMRSSINR_counter(i,j) = DMRSSINR_counter(i,j)+1;
            end
            
            if ~isempty(CQIOld{k,i,j})
                OldLinSINR(i,j,k) = CQIOld{k,i,j}.SINRPerSubbandPerCW(1);
                OLSCounter(i,j) = OLSCounter(i,j) + 1;
            end
            
            if ~isempty(YUO.YuSINR{k,i,j})
                YuSINR(i,j,k) = YUO.YuSINR{k,i,j};
                YuSINRcnt(i,j) = YuSINRcnt(i,j) + 1;
            end
            %YXC end
        end
    end
end


% Calculate entropic average
f = @(x) log2(1+x);
finv = @(x) 2.^x - 1;
UE_average_SINR = finv((sum(f(UE_Wideband_SINR), 3))./UE_Wideband_SINR_counter);

UE_average_SINR_dB = 10*log10(UE_average_SINR);
% 10 not 20 because SINR is the ratio of powers and powers should be
% applied with coefficient 10 when converted from linear to dB.

UE_average_SINR_dB = reshape(UE_average_SINR_dB,[],1);

[f_,x]=ecdf(UE_average_SINR_dB);

figure('name','CDF UEs DL SINR [dB]');
plot(x, f_);
title('SINR CDF','FontSize',12);
xlabel('UE Average SINR [dB]','FontSize',12);
ylabel('C.D.F','FontSize',12);
<<<<<<< HEAD
lgd = {'Eff CSI-RS'};
if any(DMRSSINR_counter)
    IndicNaN = isnan(DMRSSINR); % Generate logic array indicating NaN's
    NumNaN = sum(IndicNaN(:)); % Get the total number of NaN's
    DMRSSINR_counter = DMRSSINR_counter - NumNaN; % NaN's do not count
    UEAverageDMRSSINR = (sum(DMRSSINR,3,'omitnan'))./DMRSSINR_counter;
    UEAverageDMRSSINR_dB = 10*log10(UEAverageDMRSSINR);
    [f_dmrs,x_dmrs] = ecdf(real(UEAverageDMRSSINR_dB(:)));
    hold on
    plot(x_dmrs,f_dmrs)
    lgd = [lgd, 'Prec Eff DMRS'];
end
if any(OLSCounter)
    LinAveSINR = sum(OldLinSINR,3)./OLSCounter;
    LASdB = 10*log10(LinAveSINR);
    hold on
    [f_old, x_old] = ecdf(LASdB(:));
    plot(x_old, f_old)
    lgd = [lgd, 'Old CSI-RS'];
end
if any(YuSINRcnt)
    AveYuSINRperUE = sum(YuSINR,3)./YuSINRcnt;
    AveYuSINRperUE_dB = 10*log10(AveYuSINRperUE);
    [f_yusinr, x_yusinr] = ecdf(AveYuSINRperUE_dB(:));
    hold on
    plot(x_yusinr, f_yusinr)
    lgd = [lgd, 'Prec Eff CSI-RS'];
end

legend(lgd);

=======
hold on
plot(x_dmrs,f_dmrs)
legend('CSI-RS','DMRS')

%YXC begin
% figure('name','CDF UEs DL DMRS SINR [dB]')
% plot(x_dmrs,f_dmrs)
% title('DMRS SINR CDF','FontSize',12)
% xlabel('UE Average DMRS SINR [dB]','FontSize',12)
% ylabel('C.D.F','FontSize',12)
%YXC end

GodSINR = YUO.GodSINR; % Linear SINR numeric array, NaN's are filled in missing values
GodSINR = permute(GodSINR,[2,3,1]); % Rearrage to NumSites-by-NumUEs-by-NumSlots
entro = @(x) log2(1+x);
entroinv = @(x) 2.^x-1;
GodSINREntroMean = entroinv(mean(entro(GodSINR),3,'omitnan'));
lin2db = @(x) 10*log10(x);
GSEMdB = reshape(lin2db(GodSINREntroMean),[],1); % God SINR entropic mean in dB and reshaped in a cloumn vector
[f_g, x_g] = ecdf(GSEMdB);
plot(x_g, f_g)
>>>>>>> e37f6686
end<|MERGE_RESOLUTION|>--- conflicted
+++ resolved
@@ -1,167 +1,155 @@
-function SINR_plotting_trail(YUO)
-%MXC_2
-%load('YUO');
-%within the object, CQIInfoSet is a cell array that stores all downlink CQI information
-%its dimension is number of slots in the simulation X number of sites in the simulation X total number of UEs
-
-%get dimensions
-[numSlots, numSites, numUEs] = size(YUO.CQIInfoSet, 1, 2, 3);
-
-CQI_info_set_raw = YUO.CQIInfoSet; %numSlots X numSites X numUEs cell array
-
-%YXC begin
-DMRSSINR_raw = YUO.DMRSSINR;
-%YXC end
-
-%
-%YusUtilityObj, last dimension too big, param.NumUEsCell is sufficient
-%
-
-%each structure is a CQIInfo structure from hCQISelect.m
-
-%   CQIINFO is an output structure for the CQI information 
-%   within its fields:
-%   SINRPerSubbandPerCW - It represents the linear SINR values in each
-%                         subband for all the codewords. It is a
-%                         two-dimensional matrix of size
-%                            - 1-by-numCodewords, when CQI reporting mode
-%                              is 'Wideband'
-%                            - (numSubbands + 1)-by-numCodewords, when
-%                              CQI reporting mode is 'Subband'
-%                         Each column of the matrix contains wideband SINR
-%                         value (the average SINR value across all
-%                         subbands) followed by the SINR values of each
-%                         subband. The SINR value in each subband is taken
-%                         as an average of SINR values of all the REs
-%                         across the particular subband spanning one slot
-
-
-UE_Wideband_SINR=zeros(numSites,numUEs,numSlots);
-%UE_Wideband_SINR is an array with size equal number of sites X number of UEs X number of slots
-%use this variable to store the wideband SINR of each UE during each slot
-
-%YXC begin
-DMRSSINR = zeros(numSites,numUEs,numSlots);
-YuSINR = zeros(numSites,numUEs,numSlots);
-%YXC end
-
-%findout how many samples was collected for each UE
-%count how many times this UE was updated
-UE_Wideband_SINR_counter=zeros(numSites,numUEs);
-
-%YXC begin
-DMRSSINR_counter = zeros(numSites,numUEs);
-YuSINRcnt = zeros(numSites,numUEs);
-
-CQIOld = YUO.CQIOld;
-OldLinSINR = zeros(numSites,numUEs,numSlots);
-OLSCounter = zeros(numSites,numUEs);
-%YXC end
-
-
-for i = 1:numSites
-    for j = 1:numUEs
-        for k = 1:numSlots
-            if ~isempty(CQI_info_set_raw{k,i,j})
-                Wideband_SINR_temp_1 = CQI_info_set_raw(k,i,j); %1 X 1 cell
-                Wideband_SINR_temp_2 = Wideband_SINR_temp_1{1}; %1 X 1 struct
-                Wideband_SINR_temp_3 = Wideband_SINR_temp_2.SINRPerSubbandPerCW; %(numSubbands + 1) X numCodewords double
-                UE_Wideband_SINR(i,j,k) = Wideband_SINR_temp_3(1); % 1 X 1 double
-            
-                UE_Wideband_SINR_counter(i,j) = UE_Wideband_SINR_counter(i,j) + 1;
-            end
-            %YXC begin
-            if ~isempty(DMRSSINR_raw{k,i,j})
-                DMRSSINR(i,j,k) = DMRSSINR_raw{k,i,j};
-                DMRSSINR_counter(i,j) = DMRSSINR_counter(i,j)+1;
-            end
-            
-            if ~isempty(CQIOld{k,i,j})
-                OldLinSINR(i,j,k) = CQIOld{k,i,j}.SINRPerSubbandPerCW(1);
-                OLSCounter(i,j) = OLSCounter(i,j) + 1;
-            end
-            
-            if ~isempty(YUO.YuSINR{k,i,j})
-                YuSINR(i,j,k) = YUO.YuSINR{k,i,j};
-                YuSINRcnt(i,j) = YuSINRcnt(i,j) + 1;
-            end
-            %YXC end
-        end
-    end
-end
-
-
-% Calculate entropic average
-f = @(x) log2(1+x);
-finv = @(x) 2.^x - 1;
-UE_average_SINR = finv((sum(f(UE_Wideband_SINR), 3))./UE_Wideband_SINR_counter);
-
-UE_average_SINR_dB = 10*log10(UE_average_SINR);
-% 10 not 20 because SINR is the ratio of powers and powers should be
-% applied with coefficient 10 when converted from linear to dB.
-
-UE_average_SINR_dB = reshape(UE_average_SINR_dB,[],1);
-
-[f_,x]=ecdf(UE_average_SINR_dB);
-
-figure('name','CDF UEs DL SINR [dB]');
-plot(x, f_);
-title('SINR CDF','FontSize',12);
-xlabel('UE Average SINR [dB]','FontSize',12);
-ylabel('C.D.F','FontSize',12);
-<<<<<<< HEAD
-lgd = {'Eff CSI-RS'};
-if any(DMRSSINR_counter)
-    IndicNaN = isnan(DMRSSINR); % Generate logic array indicating NaN's
-    NumNaN = sum(IndicNaN(:)); % Get the total number of NaN's
-    DMRSSINR_counter = DMRSSINR_counter - NumNaN; % NaN's do not count
-    UEAverageDMRSSINR = (sum(DMRSSINR,3,'omitnan'))./DMRSSINR_counter;
-    UEAverageDMRSSINR_dB = 10*log10(UEAverageDMRSSINR);
-    [f_dmrs,x_dmrs] = ecdf(real(UEAverageDMRSSINR_dB(:)));
-    hold on
-    plot(x_dmrs,f_dmrs)
-    lgd = [lgd, 'Prec Eff DMRS'];
-end
-if any(OLSCounter)
-    LinAveSINR = sum(OldLinSINR,3)./OLSCounter;
-    LASdB = 10*log10(LinAveSINR);
-    hold on
-    [f_old, x_old] = ecdf(LASdB(:));
-    plot(x_old, f_old)
-    lgd = [lgd, 'Old CSI-RS'];
-end
-if any(YuSINRcnt)
-    AveYuSINRperUE = sum(YuSINR,3)./YuSINRcnt;
-    AveYuSINRperUE_dB = 10*log10(AveYuSINRperUE);
-    [f_yusinr, x_yusinr] = ecdf(AveYuSINRperUE_dB(:));
-    hold on
-    plot(x_yusinr, f_yusinr)
-    lgd = [lgd, 'Prec Eff CSI-RS'];
-end
-
-legend(lgd);
-
-=======
-hold on
-plot(x_dmrs,f_dmrs)
-legend('CSI-RS','DMRS')
-
-%YXC begin
-% figure('name','CDF UEs DL DMRS SINR [dB]')
-% plot(x_dmrs,f_dmrs)
-% title('DMRS SINR CDF','FontSize',12)
-% xlabel('UE Average DMRS SINR [dB]','FontSize',12)
-% ylabel('C.D.F','FontSize',12)
-%YXC end
-
-GodSINR = YUO.GodSINR; % Linear SINR numeric array, NaN's are filled in missing values
-GodSINR = permute(GodSINR,[2,3,1]); % Rearrage to NumSites-by-NumUEs-by-NumSlots
-entro = @(x) log2(1+x);
-entroinv = @(x) 2.^x-1;
-GodSINREntroMean = entroinv(mean(entro(GodSINR),3,'omitnan'));
-lin2db = @(x) 10*log10(x);
-GSEMdB = reshape(lin2db(GodSINREntroMean),[],1); % God SINR entropic mean in dB and reshaped in a cloumn vector
-[f_g, x_g] = ecdf(GSEMdB);
-plot(x_g, f_g)
->>>>>>> e37f6686
+function SINR_plotting_trail(YUO)
+%MXC_2
+%load('YUO');
+%within the object, CQIInfoSet is a cell array that stores all downlink CQI information
+%its dimension is number of slots in the simulation X number of sites in the simulation X total number of UEs
+
+%get dimensions
+[numSlots, numSites, numUEs] = size(YUO.CQIInfoSet, 1, 2, 3);
+
+CQI_info_set_raw = YUO.CQIInfoSet; %numSlots X numSites X numUEs cell array
+
+%YXC begin
+DMRSSINR_raw = YUO.DMRSSINR;
+%YXC end
+
+%
+%YusUtilityObj, last dimension too big, param.NumUEsCell is sufficient
+%
+
+%each structure is a CQIInfo structure from hCQISelect.m
+
+%   CQIINFO is an output structure for the CQI information 
+%   within its fields:
+%   SINRPerSubbandPerCW - It represents the linear SINR values in each
+%                         subband for all the codewords. It is a
+%                         two-dimensional matrix of size
+%                            - 1-by-numCodewords, when CQI reporting mode
+%                              is 'Wideband'
+%                            - (numSubbands + 1)-by-numCodewords, when
+%                              CQI reporting mode is 'Subband'
+%                         Each column of the matrix contains wideband SINR
+%                         value (the average SINR value across all
+%                         subbands) followed by the SINR values of each
+%                         subband. The SINR value in each subband is taken
+%                         as an average of SINR values of all the REs
+%                         across the particular subband spanning one slot
+
+
+UE_Wideband_SINR=zeros(numSites,numUEs,numSlots);
+%UE_Wideband_SINR is an array with size equal number of sites X number of UEs X number of slots
+%use this variable to store the wideband SINR of each UE during each slot
+
+%YXC begin
+DMRSSINR = zeros(numSites,numUEs,numSlots);
+YuSINR = zeros(numSites,numUEs,numSlots);
+%YXC end
+
+%findout how many samples was collected for each UE
+%count how many times this UE was updated
+UE_Wideband_SINR_counter=zeros(numSites,numUEs);
+
+%YXC begin
+DMRSSINR_counter = zeros(numSites,numUEs);
+YuSINRcnt = zeros(numSites,numUEs);
+
+CQIOld = YUO.CQIOld;
+OldLinSINR = zeros(numSites,numUEs,numSlots);
+OLSCounter = zeros(numSites,numUEs);
+%YXC end
+
+
+for i = 1:numSites
+    for j = 1:numUEs
+        for k = 1:numSlots
+            if ~isempty(CQI_info_set_raw{k,i,j})
+                Wideband_SINR_temp_1 = CQI_info_set_raw(k,i,j); %1 X 1 cell
+                Wideband_SINR_temp_2 = Wideband_SINR_temp_1{1}; %1 X 1 struct
+                Wideband_SINR_temp_3 = Wideband_SINR_temp_2.SINRPerSubbandPerCW; %(numSubbands + 1) X numCodewords double
+                UE_Wideband_SINR(i,j,k) = Wideband_SINR_temp_3(1); % 1 X 1 double
+            
+                UE_Wideband_SINR_counter(i,j) = UE_Wideband_SINR_counter(i,j) + 1;
+            end
+            %YXC begin
+            if ~isempty(DMRSSINR_raw{k,i,j})
+                DMRSSINR(i,j,k) = DMRSSINR_raw{k,i,j};
+                DMRSSINR_counter(i,j) = DMRSSINR_counter(i,j)+1;
+            end
+            
+            if ~isempty(CQIOld{k,i,j})
+                OldLinSINR(i,j,k) = CQIOld{k,i,j}.SINRPerSubbandPerCW(1);
+                OLSCounter(i,j) = OLSCounter(i,j) + 1;
+            end
+            
+            if ~isempty(YUO.YuSINR{k,i,j})
+                YuSINR(i,j,k) = YUO.YuSINR{k,i,j};
+                YuSINRcnt(i,j) = YuSINRcnt(i,j) + 1;
+            end
+            %YXC end
+        end
+    end
+end
+
+
+% Calculate entropic average
+f = @(x) log2(1+x);
+finv = @(x) 2.^x - 1;
+UE_average_SINR = finv((sum(f(UE_Wideband_SINR), 3))./UE_Wideband_SINR_counter);
+
+UE_average_SINR_dB = 10*log10(UE_average_SINR);
+% 10 not 20 because SINR is the ratio of powers and powers should be
+% applied with coefficient 10 when converted from linear to dB.
+
+UE_average_SINR_dB = reshape(UE_average_SINR_dB,[],1);
+
+[f_,x]=ecdf(UE_average_SINR_dB);
+
+figure('name','CDF UEs DL SINR [dB]');
+plot(x, f_);
+title('SINR CDF','FontSize',12);
+xlabel('UE Average SINR [dB]','FontSize',12);
+ylabel('C.D.F','FontSize',12);
+lgd = {'Eff CSI-RS'};
+if any(DMRSSINR_counter)
+    IndicNaN = isnan(DMRSSINR); % Generate logic array indicating NaN's
+    NumNaN = sum(IndicNaN(:)); % Get the total number of NaN's
+    DMRSSINR_counter = DMRSSINR_counter - NumNaN; % NaN's do not count
+    UEAverageDMRSSINR = (sum(DMRSSINR,3,'omitnan'))./DMRSSINR_counter;
+    UEAverageDMRSSINR_dB = 10*log10(UEAverageDMRSSINR);
+    [f_dmrs,x_dmrs] = ecdf(real(UEAverageDMRSSINR_dB(:)));
+    hold on
+    plot(x_dmrs,f_dmrs)
+    lgd = [lgd, 'Prec Eff DMRS'];
+end
+if any(OLSCounter)
+    LinAveSINR = sum(OldLinSINR,3)./OLSCounter;
+    LASdB = 10*log10(LinAveSINR);
+    hold on
+    [f_old, x_old] = ecdf(LASdB(:));
+    plot(x_old, f_old)
+    lgd = [lgd, 'Old CSI-RS'];
+end
+if any(YuSINRcnt)
+    AveYuSINRperUE = sum(YuSINR,3)./YuSINRcnt;
+    AveYuSINRperUE_dB = 10*log10(AveYuSINRperUE);
+    [f_yusinr, x_yusinr] = ecdf(AveYuSINRperUE_dB(:));
+    hold on
+    plot(x_yusinr, f_yusinr)
+    lgd = [lgd, 'Prec Eff CSI-RS'];
+end
+if any(~isnan(YUO.GodSINR))
+    GodSINR = YUO.GodSINR; % Linear SINR numeric array, NaN's are filled in missing values
+    GodSINR = permute(GodSINR,[2,3,1]); % Rearrage to NumSites-by-NumUEs-by-NumSlots
+    entro = @(x) log2(1+x);
+    entroinv = @(x) 2.^x-1;
+    GodSINREntroMean = entroinv(mean(entro(GodSINR),3,'omitnan'));
+    lin2db = @(x) 10*log10(x);
+    GSEMdB = reshape(lin2db(GodSINREntroMean),[],1); % God SINR entropic mean in dB and reshaped in a cloumn vector
+    [f_g, x_g] = ecdf(GSEMdB);
+    plot(x_g, f_g)
+    lgd = [lgd,{'God SINR'}];
+end
+
+legend(lgd);
+
 end