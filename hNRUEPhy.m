--- conflicted
+++ resolved
@@ -1,1344 +1,1338 @@
-classdef hNRUEPhy < hNRPhyInterface
-    %hNRUEPhy 5G NR Phy Tx and Rx processing chains at UE
-    %   The class implements the Phy Tx and Rx processing chains of 5G NR
-    %   at UE. It also implements the interfaces for information exchange
-    %   between Phy and higher layers. It only supports transmission of
-    %   physical uplink shared channel (PUSCH) along with its demodulation
-    %   reference signals (DM-RS). It only supports reception of physical
-    %   downlink shared channel (PDSCH) along with its DM-RS. A single
-    %   bandwidth part is assumed to cover the entire carrier bandwidth.
-    %   Note that setCarrierInformation and setCellConfig need to be called
-    %   on the created class object before using it.
-    %
-    %   hNRUEPhy methods:
-    %       hNRUEPhy                - Construct a UE Phy object 
-    %       run                     - Run the UE Phy layer operations
-    %       setCarrierInformation   - Set the carrier configuration
-    %       enablePacketLogging     - Enable packet logging
-    %       registerMACInterfaceFcn - Register MAC interface functions at 
-    %                                 Phy, for sending information to MAC
-    %       registerInBandTxFcn     - Register callback for transmission on
-    %                                 PUSCH
-    %       txDataRequest           - Tx request from MAC to Phy for 
-    %                                 starting PUSCH transmission
-    %       dlControlRequest        - Downlink control (non-data) reception request 
-    %                                 from MAC to Phy
-    %       rxDataRequest           - Rx request from MAC to Phy for 
-    %                                 starting PDSCH reception
-    %       phyTx                   - Physical layer processing and
-    %                                 transmission
-    %       storeReception          - Receive the waveform and add it to the
-    %                                 reception buffer
-    %       phyRx                   - Physical layer reception and sending
-    %                                 of decoded information to MAC layer
-    %       getDLBLER               - Get the block error statistics of the
-    %                                 current slot
-    %
-    %   Example: 
-    %   % Generate a hNRUEPhy object. Configure the carrier and cell 
-    %   % properties using setCarrierInformation and setCellConfig methods,
-    %   % respectively
-    %
-    %   phyParam = struct();
-    %   phyParam.SCS = 15;
-    %   phyParam.NumRBs = 52;
-    %   phyParam.UETxPower = 23;
-    %   phyParam.DLCarrierFreq = 2.1e9;
-    %   phyParam.UERxBufferSize = 1;
-    %   phyParam.ChannelModelType = 'CDL';
-    %   rnti = 1;
-    %   phy = hNRUEPhy(phyParam, rnti);
-    %
-    %   carrierParam = struct();
-    %   carrierParam.SubcarrierSpacing = phyParam.SCS;
-    %   carrierParam.NRBsUL = phyParam.NumRBs;
-    %   carrierParam.NRBsDL = phyParam.NumRBs;
-    %   carrierParam.DLFreq = phyParam.DLCarrierFreq;
-    %   setCarrierInformation(phy, carrierParam);
-    %
-    %   cellParam.NCellID = 1;
-    %   cellParam.DuplexMode = 0;
-    %   setCellConfig(phy, cellParam);
-    %
-    %   See also hNRPhyInterface
-    
-    %   Copyright 2020-2021 The MathWorks, Inc.
-    
-    properties (Access = private)
-        %RNTI RNTI of the UE
-        RNTI (1, 1){mustBeInRange(RNTI, 1, 65519)} = 1;
-        
-        %ULSCHEncoder Uplink shared channel (UL-SCH) encoder system object
-        % It is an object of type nrULSCH
-        ULSCHEncoder
-        
-        %DLSCHDecoder Downlink shared channel (DL-SCH) decoder system object
-        % It is an object of type nrDLSCHDecoder
-        DLSCHDecoder
-        
-        %WaveformInfoDL Downlink waveform information
-        WaveformInfoDL
-        
-        %WaveformInfoUL Uplink waveform information
-        WaveformInfoUL
-        
-        %TxAntPanel Tx antenna panel geometry
-        % It is an array of the form [M, N, P, Mg, Ng] where M and N are 
-        % the number of rows and columns in the antenna array, P is the 
-        % number of polarizations (1 or 2), Mg and Ng are the number of row
-        % and column array panels, respectively
-        TxAntPanel
-
-        %RxAntPanel Rx antenna panel geometry
-        % It is an array of the form [M, N, P, Mg, Ng] where M and N are 
-        % the number of rows and columns in the antenna array, P is the 
-        % number of polarizations (1 or 2), Mg and Ng are the number of row
-        % and column array panels, respectively
-        RxAntPanel
-
-        %TxPower Tx power in dBm
-        TxPower(1, 1) {mustBeFinite, mustBeNonnegative, mustBeNonNan} = 23;
-        
-        %RxGain Rx antenna gain in dBi
-        RxGain(1, 1) {mustBeFinite, mustBeNonnegative, mustBeNonNan} = 0;
-        
-        %PUSCHPDU Physical uplink shared channel (PUSCH) information sent by MAC for the current slot
-        % PUSCH PDU is an object of type hNRPUSCHInfo. It has the
-        % information required by Phy to transmit the MAC PDU stored in
-        % object property MacPDU
-        PUSCHPDU = {}
-        
-        %MacPDU PDU sent by MAC which is scheduled to be transmitted in the currrent slot
-        % The information required to transmit this PDU is stored in object
-        % property PUSCHPDU
-        MacPDU = {}
-        
-        %CSIRSContext Rx context for the channel state information reference signals (CSI-RS)
-        % This information is populated by MAC and is used by Phy to
-        % receive UE's scheduled CSI-RS. It is a cell array of size 'N'
-        % where N is the number of slots in a 10 ms frame. The cell
-        % elements are populated with objects of type nrCSIRSConfig. An
-        % element at index 'i' contains the context of CSI-RS which is sent
-        % at slot index 'i-1'. Cell element at index 'i' is empty if no
-        % CSI-RS reception was scheduled for the UE in the slot index 'i-1'
-        CSIRSContext
-        
-        %CSIRSIndicationFcn Function handle to send the measured DL channel quality to MAC
-        CSIRSIndicationFcn
-        
-        %CSIReportConfig CSI report configuration
-        % The detailed explanation of this structure and its fields is
-        % present as ReportConfig in <a href="matlab:help('hCQISelect')">hCQISelect</a> function
-        CSIReportConfig
-
-        %SINRvsCQI SINR to CQI mapping
-        % SINRTable is a vector of 15 SINR values in dB, each corresponding to a
-        % CQI value that have been computed according to the BLER condition as
-        % mentioned in TS 38.214 Section 5.2.2.1
-        SINRTable
-        
-        %DLBlkErr Downlink block error information
-        % It is an array of two elements containing the number of
-        % erroneously received packets and total received packets,
-        % respectively
-        DLBlkErr
-        
-        %PrevCumulativeDLBlkErr Cumulative downlink block error information returned in the last query
-        % It is an array of two elements containing the number of
-        % erroneously received packets and total received packets,
-        % respectively
-        PrevCumulativeDLBlkErr
-        
-        %NoiseFigure Noise figure at the receiver
-        NoiseFigure = 1;
-        
-        %Temperature at node in Kelvin
-        % It is used for thermal noise calculation
-        Temperature = 300
-        
-        %ChannelModel Information about the propagation channel model
-        % This property is an object of type nrCDLChannel if the
-        % ChannelModelType is specified as 'CDL', otherwise empty
-        ChannelModel
-        
-        %MaxChannelDelay Maximum delay introduced due to multipath components and implementation delays
-        MaxChannelDelay = 0;
-        
-        %TimingOffset Receiver timing offset 
-        TimingOffset
-        
-        %RxBuffer Reception buffer object to store received waveforms
-        RxBuffer
-        
-        %SendWaveformFcn Function handle to send the waveform
-        SendWaveformFcn
-        
-        %RankIndicator Rank advised by the UE in channel state information (CSI) report
-        RankIndicator = 1;
-
-        %PacketLogger Contains handle of the PCAP object
-        PacketLogger
-        
-        %PacketMetaData Contains the information required for logging MAC
-        %packets into PCAP
-        PacketMetaData
-        
-        %MXC_1
-        siteIdx
-        
-        %YXC begin
-        % Yuxiao has moved this property to public properties
-%         YusUtilityParameter
-        %MXC_1
-        %YXC end
-    end
-    
-    %YXC begin
-    properties (Access = public)
-        %StoreCQIInfo stores the callback to the YusUtilityObj for storing
-        %CQIInfo returned by the function hCQISelect in runtime
-        StoreCQIInfo
-        
-        YusUtilityParameter
-    end
-    %YXC end
-    
-    methods
-        function obj = hNRUEPhy(param, siteIdx, rnti)
-            %MXC_1 extra constructor input
-            %hNRUEPhy Construct a UE Phy object
-            %   OBJ = hNRUEPHY(PARAM, RNTI) constructs a UE Phy object. It
-            %   also creates the context of UL-SCH encoder system object
-            %   and DL-SCH decoder system object.
-            %
-            %   PARAM is structure with the fields:
-            %       SCS              - Subcarrier spacing
-            %       UETxPower        - UE Tx Power in dBm
-            %       UERxGain         - UE Rx antenna gain in dBi
-            %       SINR90pc         - SINR to CQI look up table. An array of
-            %                          16 SINR values correspond to 16 CQI
-            %                          values (0 to 15). The look up table
-            %                          contains the CQI resulting in a
-            %                          maximum of 0.1 BLER for the
-            %                          corresponding SINR.
-            %       NumRBs           - Number of resource blocks
-            %       DLCarrierFreq    - Downlink carrier frequency in Hz
-            %       SubbandSize      - Size of CQI measurement sub-band in RBs
-            %       UERxBufferSize   - Maximum number of waveforms to be
-            %                          stored
-            %       ChannelModelType - Propagation channel model type
-            %       GNBTxAnts        - Number of GNB Tx antennas (Required
-            %                          for CDL Tx antenna configuration)
-            %       UETxAnts         - Number of Tx antennas on UEs
-            %       UERxAnts         - Number of Rx antennas on UEs
-            %       RankIndicator    - DL Rank to calculate precoding matrix
-            %                          indicator (PMI) and channel quality 
-            %                          indicator (CQI)
-            %       CSIRSRowNumber   - Row number of CSI-RS resource as per TS 38.211 - Table 7.4.1.5.3-1
-            %       PanelDimensions  - Antenna panel configuration as a
-            %                          two-element vector in the form of [N1 N2].
-            %                          N1 represents the number of antenna
-            %                          elements in horizontal direction and N2
-            %                          represents the number of antenna elements
-            %                          in vertical direction. Valid combinations
-            %                          of [N1 N2] are defined in TS 38.214 Table
-            %                          5.2.2.2.12
-            %       PMIMode          - PMI reporting mode. Value as 'Subband' or 'Wideband'
-            %       CQIMode          - CQI reporting mode. Value as 'Subband' or 'Wideband'
-            %       SubbandSize      - Subband size for CQI or PMI reporting as per TS 38.214 Table 5.2.1.4-2
-            %       CodebookMode     - Codebook mode. Value as 1 or 2
-            %
-            %   RNTI - RNTI of the UE
-            
-            % Validate the subcarrier spacing
-            if ~ismember(param.SCS, [15 30 60 120 240])
-                error('nr5g:hNRUEPhy:InvalidSCS', 'The subcarrier spacing ( %d ) must be one of the set (15, 30, 60, 120, 240).', param.SCS);
-            end
-            
-            obj.RNTI = rnti;
-            
-            %MXC_1
-            obj.siteIdx = siteIdx;
-            
-            obj.YusUtilityParameter.Scenario = param.Scenario;
-            %MXC_1
-            
-            obj.YusUtilityParameter.UEStat = param.UEStates{siteIdx, rnti};
-            
-            % Create UL-SCH encoder system object
-            ulschEncoder = nrULSCH;
-            ulschEncoder.MultipleHARQProcesses = true;
-            obj.ULSCHEncoder = ulschEncoder;
-            
-            % Create DL-SCH decoder system object
-            dlschDecoder = nrDLSCHDecoder;
-            dlschDecoder.MultipleHARQProcesses = true;
-            dlschDecoder.LDPCDecodingAlgorithm = 'Normalized min-sum';
-            dlschDecoder.MaximumLDPCIterationCount = 6;
-            obj.DLSCHDecoder = dlschDecoder;
-            
-            % Set the number of erroneous packets and total number of
-            % packets received by the UE to zero
-            obj.DLBlkErr = zeros(1, 2);
-            obj.PrevCumulativeDLBlkErr = zeros(1, 2);
-            
-            obj.CSIRSContext = cell(10*(param.SCS/15)*14, 1); % Create the context for all the symbols in the frame
-            % Set SINR vs CQI lookup table
-            if isfield(param, 'SINR90pc')
-                obj.SINRTable = param.SINR90pc;
-            else
-                obj.SINRTable = [-5.46 -0.46 4.54 9.05 11.54 14.04 15.54 18.04 ...
-                    20.04 22.43 24.93 25.43 27.43 30.43 33.43];
-            end
-            
-            if ~isfield(param, 'GNBTxAnts')
-                param.GNBTxAnts = 1;
-            % Validate the number of transmitter antennas on gNB
-            elseif ~ismember(param.GNBTxAnts, [1,2,4,8,16,32,64,128,256,512,1024])
-                error('nr5g:hNRUEPhy:InvalidAntennaSize',...
-                    'Number of gNB Tx antennas (%d) must be a member of [1,2,4,8,16,32,64,128,256,512,1024].', param.GNBTxAnts);                                
-            end            
-            if ~isfield(param, 'GNBRxAnts')
-                param.GNBRxAnts = 1;
-            % Validate the number of receiver antennas on gNB
-            elseif ~ismember(param.GNBRxAnts, [1,2,4,8,16,32,64,128,256,512,1024])
-                error('nr5g:hNRUEPhy:InvalidAntennaSize',...
-                    'Number of gNB Rx antennas (%d) must be a member of [1,2,4,8,16,32,64,128,256,512,1024].', param.GNBRxAnts);
-            end
-            if ~isfield(param, 'UETxAnts')
-                param.UETxAnts = 1;
-            % Validate the number of transmitter antennas on UEs
-            elseif ~ismember(param.UETxAnts, [1,2,4,8,16])
-                error('nr5g:hNRUEPhy:InvalidAntennaSize',...
-                    'Number of UE Tx antennas (%d) must be a member of [1,2,4,8,16].', param.UETxAnts(rnti));                 
-            end            
-            if ~isfield(param, 'UERxAnts')
-                param.UERxAnts = 1;
-            % Validate the number of receiver antennas on UEs
-            elseif ~ismember(param.UERxAnts, [1,2,4,8,16])              
-                error('nr5g:hNRUEPhy:InvalidAntennaSize',...
-                    'Number of UE Rx antennas (%d) must be a member of [1,2,4,8,16].', param.UERxAnts(rnti));
-            end
-            % Validate the rank indicator
-            if isfield(param, 'RankIndicator')
-                validateattributes(param.RankIndicator, {'numeric'}, ...
-                    {'nonempty', 'integer', 'scalar', '>=', 1, '<=', min(param.GNBTxAnts, param.UERxAnts)},...
-                    'param.RankIndicator', 'RankIndicator');
-                obj.RankIndicator = param.RankIndicator;
-            end
-            
-            
-            %MXC_2
-            %{
-            % Downlink direction i.e. gNB's Tx antenna panel
-            % configuration and UE's Rx panel configuration
-            [gNBTxAntPanel, obj.RxAntPanel] = ...
-                hArrayGeometry(param.GNBTxAnts, param.UERxAnts, 'downlink');
-            % Uplink direction i.e. UE's Tx antenna panel
-            % configuration and gNB's Rx panel configuration
-            [obj.TxAntPanel, ~] = ...
-                hArrayGeometry( param.UETxAnts, param.GNBRxAnts, 'uplink');
-            %}
-            %MXC_2
-            
-            
-
-            % Set CSI report config
-            obj.CSIReportConfig.NStartBWP = 0;
-            obj.CSIReportConfig.NSizeBWP = param.NumRBs;
-            % Set panel dimensions:[N1, N2]
-            csirsConfig = nrCSIRSConfig;
-            if isfield(param, 'CSIRSRowNumber')
-                csirsConfig.RowNumber = param.CSIRSRowNumber;
-            else
-                % Possible CSI-RS resource row numbers for single transmit antenna case are 1 and 2
-                csirsConfig.RowNumber = 2;
-            end
-            % PanelDimension property is applicable only to 2 or more GNBTxAnts antennas
-            if param.GNBTxAnts > 1
-                    if csirsConfig.NumCSIRSPorts ~= 2*prod(param.PanelDimensions)
-                        error('nr5g:hNRUEPhy:InvalidPanelDimension',...
-                            'Number of CSI-RS ports (%d) must be equal to the number of CSI-RS antenna elements (%d)',...
-                            csirsConfig.NumCSIRSPorts, 2*prod(param.PanelDimensions));
-                    end
-                    obj.CSIReportConfig.PanelDimensions = param.PanelDimensions;
-            end
-            % Set CQI mode
-            if isfield(param, 'CQIMode')
-                if ~ismember(param.CQIMode, {'Wideband', 'Subband'})
-                    error('nr5g:hNRUEPhy:InvalidCQIMode', "CQIMode must be either 'Wideband' or 'Subband'.");
-                end
-                obj.CSIReportConfig.CQIMode =  param.CQIMode;
-            else
-                obj.CSIReportConfig.CQIMode = 'Subband';
-            end
-            % Set precoding matrix indicator (PMI) mode
-            if isfield(param, 'PMIMode')
-                if ~ismember(param.PMIMode, {'Wideband', 'Subband'})
-                    error('nr5g:hNRUEPhy:InvalidPMIMode', "PMIMode must be either 'Wideband' or 'Subband'.");
-                end
-                obj.CSIReportConfig.PMIMode =  param.PMIMode;
-            else
-                obj.CSIReportConfig.PMIMode = 'Subband';
-            end
-            % Set subband size
-            if isfield(param, 'SubbandSize')
-                obj.CSIReportConfig.SubbandSize =  param.SubbandSize;
-            else
-                obj.CSIReportConfig.SubbandSize = 4;
-            end
-            % Set precoding resource block group (PRG) size
-            if isfield(param, 'PRGSize')
-                obj.CSIReportConfig.PRGSize =  param.PRGSize;
-            else
-                obj.CSIReportConfig.PRGSize = [];
-            end
-            % Set codebook mode
-            if isfield(param, 'CodebookMode')
-                validateattributes(param.CodebookMode, 'numeric', {'scalar', 'integer', '>=', 1, '<=', 2}, 'param.CodebookMode', 'CodebookMode')
-                obj.CSIReportConfig.CodebookMode =  param.CodebookMode;
-            else
-                obj.CSIReportConfig.CodebookMode = 1;
-            end
-            
-            %Initialize DMRS and CSI-RS timing offsets
-            obj.TimingOffset = 0;
-            
-            % Set Tx power in dBm
-            if isfield(param, 'UETxPower')
-                obj.TxPower = param.UETxPower;
-            end
-            
-            % Set Rx antenna gain in dBi
-            if isfield(param, 'UERxGain')
-                obj.RxGain = param.UERxGain;
-            end
-            
-            waveformInfo = nrOFDMInfo(param.NumRBs, param.SCS);
-
-            % Create channel model object
-            if isfield(param, 'ChannelModelType')
-                if strcmpi(param.ChannelModelType, 'CDL')
-                    %MXC_1
-                    %{
-                    obj.ChannelModel = nrCDLChannel; % CDL channel object
-                    obj.ChannelModel.DelayProfile = 'CDL-C';
-                    obj.ChannelModel.DelaySpread = 300e-9;
-                    % Set the carrier frequency to downlink
-                    obj.ChannelModel.CarrierFrequency = param.DLCarrierFreq;
-                    % Size of antenna array [M N P Mg Ng], where:
-                    %    - M and N are the number of rows and columns in
-                    %      the antenna array, respectively.
-                    %    - P is the number of polarizations (1 or 2).
-                    %    - Mg and Ng are the number of row and column
-                    %      array panels, respectively.
-                    obj.ChannelModel.TransmitAntennaArray.Size = gNBTxAntPanel;
-                    obj.ChannelModel.ReceiveAntennaArray.Size = obj.RxAntPanel;
-                    obj.ChannelModel.SampleRate = waveformInfo.SampleRate;
-                    chInfo = info(obj.ChannelModel);
-                    % Update the maximum delay caused due to CDL channel model
-                    obj.MaxChannelDelay = ceil(max(chInfo.PathDelays*obj.ChannelModel.SampleRate)) + chInfo.ChannelFilterDelay;
-                    %}
-                    obj.ChannelModel = nrCDLChannel; % CDL channel object
-                    obj.ChannelModel.DelayProfile = 'Custom';
-                    
-                    LinkDir = 0; % DL
-                    CHParam = ConfigChannel(param, LinkDir, obj.siteIdx, obj.RNTI);
-                    
-                    
-                    obj.ChannelModel.CarrierFrequency = param.DLCarrierFreq;
-                    obj.ChannelModel.HasLOSCluster = logical(CHParam.LOS);
-                    obj.ChannelModel.AngleSpreads = [CHParam.LSPs.ASD, CHParam.LSPs.ASA, CHParam.LSPs.ZSD, CHParam.LSPs.ZSA];
-                    if CHParam.LOS
-                        obj.ChannelModel.KFactorFirstCluster = CHParam.LSPs.K;
-                    end
-                    obj.ChannelModel.PathDelays = CHParam.tau_n';
-                    obj.ChannelModel.AveragePathGains = CHParam.P_n';
-                    obj.ChannelModel.AnglesAoA = CHParam.ADAngles.phi_n_AOA';
-                    obj.ChannelModel.AnglesAoD = CHParam.ADAngles.phi_n_AOD';
-                    obj.ChannelModel.AnglesZoA = CHParam.ADAngles.theta_n_ZOA';
-                    obj.ChannelModel.AnglesZoD = CHParam.ADAngles.theta_n_ZOD';
-                    obj.ChannelModel.XPR = CHParam.XPR;
-                    %MXC_1 quick fix
-                    %causes problems with 100M element array, change to zero for now
-                    obj.ChannelModel.NumStrongestClusters = 2;
-%                     obj.ChannelModel.NumStrongestClusters = 0;
-                    %Mxc_1
-                    %not relevant anymore due to quick fix
-                    obj.ChannelModel.ClusterDelaySpread = CHParam.c_DS;
-                    %MXC_1
-                    
-                    %MXC_2
-                    obj.TxAntPanel = param.UETxAntPanelSize;
-                    obj.RxAntPanel = param.UERxAntPanelSize;
-                    
-                    %gNB Antenna Config
-                    obj.ChannelModel.TransmitAntennaArray.Size = param.GNBTxAntPanelSize;
-                    obj.ChannelModel.TransmitAntennaArray.ElementSpacing = param.GNBTxAntElementSpacing;
-                    obj.ChannelModel.TransmitAntennaArray.PolarizationAngles = param.GNBTxAntPolarizationAngles;
-                    obj.ChannelModel.TransmitAntennaArray.Element = param.GNBAntElement;
-                    obj.ChannelModel.TransmitAntennaArray.PolarizationModel = param.GNBAntPolarizationModel;
-                    obj.ChannelModel.TransmitArrayOrientation = [CHParam.bearing; CHParam.downtilt; CHParam.slant];
-                    
-                    %UE Antenna Config
-                    obj.ChannelModel.ReceiveAntennaArray.Size = obj.RxAntPanel;
-                    obj.ChannelModel.ReceiveAntennaArray.ElementSpacing = param.UERxAntElementSpacing;
-                    obj.ChannelModel.ReceiveAntennaArray.PolarizationAngles = param.UERxAntPolarizationAngles;
-                    obj.ChannelModel.ReceiveAntennaArray.Element = param.UEAntElement;
-                    obj.ChannelModel.ReceiveAntennaArray.PolarizationModel = param.UEAntPolarizationModel;
-                    obj.ChannelModel.ReceiveArrayOrientation = [0; 0; 0];
-                    
-                    % UE Mobility
-                    c = physconst('lightspeed'); % speed of light in m/s
-                    fd = param.UEStates{obj.siteIdx,obj.RNTI}.Speed/c*param.DLCarrierFreq; % UE max Doppler frequency in Hz
-                    obj.ChannelModel.MaximumDopplerShift = fd;
-                    obj.ChannelModel.UTDirectionOfTravel = [param.UEStates{obj.siteIdx,obj.RNTI}.DirectionOfTravel; 90];
-                    %MXC_2
-                    
-                    obj.ChannelModel.SampleRate = waveformInfo.SampleRate;
-                    chInfo = info(obj.ChannelModel);
-                    % Update the maximum delay caused due to CDL channel model
-                    obj.MaxChannelDelay = ceil(max(chInfo.PathDelays*obj.ChannelModel.SampleRate)) + chInfo.ChannelFilterDelay;
-                    %}
-                end
-            end
-            
-            % Set receiver noise figure
-            if isfield(param, 'NoiseFigure')
-                obj.NoiseFigure = param.NoiseFigure;
-            end
-            
-            % Create reception buffer object
-            if isfield(param, 'UERxBufferSize')
-                obj.RxBuffer = hNRPhyRxBuffer('BufferSize', param.UERxBufferSize, 'NRxAnts', param.UERxAnts);
-            else
-                obj.RxBuffer = hNRPhyRxBuffer('NRxAnts', param.UERxAnts);
-            end
-        end
-        
-        function run(obj)
-            %run Run the UE Phy layer operations
-            
-            % Phy processing and transmission of PUSCH (along with its DM-RS).
-            % It assumes that MAC has already loaded the Phy Tx
-            % context for anything scheduled to be transmitted at the
-            % current symbol
-            phyTx(obj);
-            
-            % Phy reception of PDSCH (along with its DM-RS) and CSI-RS, and then sending the decoded information to MAC.
-            % PDSCH Rx is done in the symbol after the last symbol in PDSCH
-            % duration (till then the packets are queued in Rx buffer). Phy
-            % calculates the last symbol of PDSCH duration based on
-            % 'rxDataRequest' call from MAC (which comes at the first
-            % symbol of PDSCH Rx time) and the PDSCH duration. CSI-RS
-            % reception is done at the start of slot which is after the
-            % scheduled CSI-RS reception slot
-            phyRx(obj);
-        end
-        
-        function setCarrierInformation(obj, carrierInformation)
-            %setCarrierInformation Set the carrier configuration
-            %   setCarrierInformation(OBJ, CARRIERINFORMATION) sets the
-            %   carrier configuration, CARRIERINFORMATION.
-            %   CARRIERINFORMATION is a structure including the following
-            %   fields:
-            %       SubcarrierSpacing  - Sub carrier spacing used. Assuming
-            %                            single bandwidth part in the whole
-            %                            carrier
-            %       NRBsDL             - Downlink bandwidth in terms of
-            %                            number of resource blocks
-            %       NRBsUL             - Uplink bandwidth in terms of
-            %                            number of resource blocks
-            %       DLBandwidth        - Downlink bandwidth in Hz
-            %       ULBandwidth        - Uplink bandwidth in Hz
-            %       DLFreq             - Downlink carrier frequency in Hz
-            %       ULFreq             - Uplink carrier frequency in Hz
-            
-            setCarrierInformation@hNRPhyInterface(obj, carrierInformation);
-            
-            % Initialize data Rx context
-            obj.DataRxContext = cell(obj.CarrierInformation.SymbolsPerFrame, 1);
-            % Set waveform properties
-            setWaveformProperties(obj, obj.CarrierInformation);
-        end
-        
-        function timestamp = getCurrentTime(obj)
-            %getCurrentTime Return the current timestamp of node in microseconds
-            
-            % Calculate number of samples from the start of the current
-            % frame to the current symbol
-            numSubFrames = floor(obj.CurrSlot / obj.WaveformInfoDL.SlotsPerSubframe);
-            numSlotSubFrame = mod(obj.CurrSlot, obj.WaveformInfoDL.SlotsPerSubframe);
-            symbolNumSubFrame = numSlotSubFrame*obj.WaveformInfoDL.SymbolsPerSlot + obj.CurrSymbol;
-            numSamples = (numSubFrames * sum(obj.WaveformInfoDL.SymbolLengths))...
-                + sum(obj.WaveformInfoDL.SymbolLengths(1:symbolNumSubFrame));
-            
-            % Timestamp in microseconds
-            timestamp = (obj.AFN * 0.01) + (numSamples *  1 / obj.WaveformInfoDL.SampleRate);
-            timestamp = (1e6 * timestamp);
-        end
-        
-        function enablePacketLogging(obj, fileName)
-            %enablePacketLogging Enable packet logging
-            %
-            % FILENAME - Name of the PCAP file
-            
-            % Create packet logging object
-            obj.PacketLogger = hNRPacketWriter('FileName', fileName, 'FileExtension', 'pcap');
-            obj.PacketMetaData = hNRPacketInfo;
-            if obj.CellConfig.DuplexMode % Radio type
-                obj.PacketMetaData.RadioType = obj.PacketLogger.RadioTDD;
-            else
-                obj.PacketMetaData.RadioType = obj.PacketLogger.RadioFDD;
-            end
-            obj.PacketMetaData.RNTIType = obj.PacketLogger.CellRNTI;
-            obj.PacketMetaData.RNTI = obj.RNTI;
-        end
-        
-        function registerMACInterfaceFcn(obj, sendMACPDUFcn, sendDLChannelQualityFcn)
-            %registerMACInterfaceFcn Register MAC interface functions at Phy, for sending information to MAC
-            %   registerMACInterfaceFcn(OBJ, SENDMACPDUFCN,
-            %   SENDDLCHANNELQUALITYFCN) registers the callback function to
-            %   send decoded MAC PDUs and measured DL channel quality to MAC.
-            %
-            %   SENDMACPDUFCN Function handle provided by MAC to Phy for
-            %   sending PDUs to MAC.
-            %
-            %   SENDDLCHANNELQUALITYFCN Function handle provided by MAC to Phy for
-            %   sending the measured DL channel quality (measured on CSI-RS).
-            
-            obj.RxIndicationFcn = sendMACPDUFcn;
-            obj.CSIRSIndicationFcn = sendDLChannelQualityFcn;
-        end
-        
-        function registerInBandTxFcn(obj, sendWaveformFcn)
-            %registerInBandTxFcn Register callback for transmission on PUSCH
-            %
-            %   SENDWAVEFORMFCN Function handle provided by packet
-            %   distribution object for sending packets to nodes.
-            
-            obj.SendWaveformFcn = sendWaveformFcn;
-        end
-        
-        function txDataRequest(obj, PUSCHInfo, macPDU)
-            %txDataRequest Tx request from MAC to Phy for starting PUSCH transmission
-            %  txDataRequest(OBJ, PUSCHINFO, MACPDU) sets the Tx context to
-            %  indicate PUSCH transmission in the current symbol
-            %
-            %  PUSCHInfo is an object of type hNRPUSCHInfo sent by MAC. It
-            %  contains the information required by the Phy for the
-            %  transmission.
-            %
-            %  MACPDU is the uplink MAC PDU sent by MAC for transmission.
-            
-            obj.PUSCHPDU = PUSCHInfo;
-            obj.MacPDU = macPDU;
-        end
-        
-        
-        function dlControlRequest(obj, pduType, dlControlPDU)
-            %dlControlRequest Downlink control (non-data) reception request from MAC to Phy
-            %   dlControlRequest(OBJ, PDUTYPES, DLCONTROLPDUS) is a request
-            %   from MAC for downlink receptions. MAC sends it at the start
-            %   of a DL slot for all the scheduled non-data DL receptions
-            %   in the slot (Data i.e. PDSCH reception information is sent
-            %   by MAC using rxDataRequest interface of this class).
-            %
-            %   PDUTYPE is an array of packet types. Currently, only
-            %   packet type 0 (CSI-RS) is supported.
-            %
-            %   DLCONTROLPDU is an array of DL control information PDUs,
-            %   corresponding to packet types in PDUTYPE. Currently
-            %   supported information CSI-RS PDU is an object of type
-            %   nrCSIRSConfig.
-            
-            % Update the Rx context for DL receptions
-            for i = 1:length(pduType)
-                switch(pduType(i))
-                    case obj.CSIRSPDUType
-                        % CSI-RS would be read at the start of next slot
-                        nextSlot = mod(obj.CurrSlot+1, obj.CarrierInformation.SlotsPerSubframe*10);
-                        obj.CSIRSContext{nextSlot+1} = dlControlPDU{i};
-                end
-            end
-        end
-        
-        function rxDataRequest(obj, pdschInfo)
-            %rxDataRequest Rx request from MAC to Phy for starting PDSCH reception
-            %   rxDataRequest(OBJ, PDSCHINFO) is a request to start PDSCH
-            %   reception. It starts a timer for PDSCH end time (which on
-            %   triggering receives the complete PDSCH). The Phy expects
-            %   the MAC to send this request at the start of reception
-            %   time.
-            %
-            %   PDSCHInfo is an object of type hNRPDSCHInfo. It contains the
-            %   information required by the Phy for the reception.
-            
-            symbolNumFrame = obj.CurrSlot*14 + obj.CurrSymbol; % Current symbol number w.r.t start of 10 ms frame
-            
-            % PDSCH to be read in the symbol after the last symbol in
-            % PDSCH reception
-            numPDSCHSym =  pdschInfo.PDSCHConfig.SymbolAllocation(2);
-            pdschRxSymbolFrame = mod(symbolNumFrame + numPDSCHSym, obj.CarrierInformation.SymbolsPerFrame);
-            
-            % Add the PDSCH RX information at the index corresponding to
-            % the symbol just after PDSCH end time
-            obj.DataRxContext{pdschRxSymbolFrame+1} = pdschInfo;
-        end
-        
-        function phyTx(obj)
-            %phyTx Physical layer processing and transmission
-            
-            if ~isempty(obj.PUSCHPDU) % If any PUSCH is scheduled for current symbol
-                % Initialize Tx grid
-                numTxAnts = prod(obj.TxAntPanel);
-                txSlotGrid = zeros(obj.CarrierInformation.NRBsUL*12, obj.WaveformInfoUL.SymbolsPerSlot, numTxAnts);
-                
-                % Fill PUSCH symbols in the grid
-                txSlotGrid = populatePUSCH(obj, obj.PUSCHPDU, obj.MacPDU, txSlotGrid);
-                
-                % OFDM modulation
-                carrier = nrCarrierConfig;
-                carrier.SubcarrierSpacing = obj.CarrierInformation.SubcarrierSpacing;
-                carrier.NSizeGrid = obj.CarrierInformation.NRBsDL;
-                carrier.NSlot = obj.CurrSlot;
-                txWaveform = nrOFDMModulate(carrier, txSlotGrid);
-                
-                % Trim txWaveform to span only the transmission symbols
-                numTxSymbols = obj.PUSCHPDU.PUSCHConfig.SymbolAllocation(2);
-                slotNumSubFrame = mod(obj.CurrSlot, obj.WaveformInfoUL.SlotsPerSubframe);
-                startSymSubframe = slotNumSubFrame*obj.WaveformInfoUL.SymbolsPerSlot + 1; % Start symbol of current slot in the subframe
-                lastSymSubframe = startSymSubframe + obj.WaveformInfoUL.SymbolsPerSlot -1; % Last symbol of current slot in the subframe
-                symbolLengths = obj.WaveformInfoUL.SymbolLengths(startSymSubframe : lastSymSubframe); % Length of symbols of current slot
-                startSample = sum(symbolLengths(1:obj.CurrSymbol)) + 1;
-                endSample = sum(symbolLengths(1:obj.CurrSymbol+numTxSymbols));
-                txWaveform = txWaveform(startSample:endSample);
-                
-                % Apply Tx power and gain
-                gain = 0;
-                txWaveform = applyTxPowerLevelAndGain(obj, txWaveform, gain);
-                
-                % Construct packet information
-                packetInfo.Waveform = txWaveform;
-                packetInfo.RNTI = obj.RNTI;
-                packetInfo.Position = obj.Node.NodePosition;
-                packetInfo.CarrierFreq = obj.CarrierInformation.ULFreq;
-                packetInfo.TxPower = obj.TxPower;
-                packetInfo.NTxAnts = numTxAnts;
-                packetInfo.SampleRate = obj.WaveformInfoUL.SampleRate;
-                
-                % Waveform transmission by sending it to packet
-                % distribution entity
-                obj.SendWaveformFcn(packetInfo);
-            end
-            
-            % Clear the Tx contexts
-            obj.PUSCHPDU = {};
-            obj.MacPDU = {};
-        end
-        
-        function storeReception(obj, waveformInfo)
-            %storeReception Receive the waveform and add it to the reception
-            % buffer
-            
-            % Apply channel model
-            rxWaveform = applyChannelModel(obj, waveformInfo);
-            currTime = getCurrentTime(obj);
-            rxWaveformInfo = struct('Waveform', rxWaveform, ...
-                'NumSamples', size(rxWaveform, 1), ...
-                'SampleRate', waveformInfo.SampleRate, ...
-                'StartTime', currTime);
-            
-            % Store the received waveform in the buffer
-            addWaveform(obj.RxBuffer, rxWaveformInfo);
-        end
-        
-        function phyRx(obj)
-            %phyRx Physical layer reception and sending of decoded information to MAC layer
-            
-            symbolNumFrame = obj.CurrSlot*14 + obj.CurrSymbol; % Current symbol number w.r.t start of 10 ms frame
-            pdschInfo = obj.DataRxContext{symbolNumFrame + 1};
-            csirsInfo = obj.CSIRSContext{obj.CurrSlot + 1};
-            
-            if isempty(pdschInfo) && isempty(csirsInfo)
-                return; % No packet is scheduled to be read at the current symbol
-            end
-            
-            currentTime = getCurrentTime(obj);
-            duration = 0;
-               
-            % Calculate the reception duration
-            if ~isempty(pdschInfo)
-                startSymPDSCH = pdschInfo.PDSCHConfig.SymbolAllocation(1);
-                numSymPDSCH = pdschInfo.PDSCHConfig.SymbolAllocation(2);
-                % Calculate the symbol start index w.r.t start of 1 ms sub frame
-                slotNumSubFrame = mod(pdschInfo.NSlot, obj.WaveformInfoDL.SlotsPerSubframe);
-                pdschSymbolSet = startSymPDSCH : startSymPDSCH+numSymPDSCH-1;
-                symbolSetSubFrame = (slotNumSubFrame * 14) + pdschSymbolSet + 1;
-                duration = 1e6 * (1/obj.WaveformInfoDL.SampleRate) * ...
-                    sum(obj.WaveformInfoDL.SymbolLengths(symbolSetSubFrame)); % In microseconds
-            end
-            
-            if ~isempty(csirsInfo)
-                % The CSI-RS which is currently being read was sent in the
-                % last slot. Read the complete last slot
-                %duration = 1e6 * (1e-3 / obj.WaveformInfoDL.SlotsPerSubframe);  % In microseconds
-                
-                % Calculate the symbol start index w.r.t start of 1 ms sub frame
-                if obj.CurrSlot > 0
-                    txSlot = obj.CurrSlot-1;
-                else
-                    txSlot = obj.WaveformInfoDL.SlotsPerSubframe*10-1;
-                end
-                slotNumSubFrame = mod(txSlot, obj.WaveformInfoDL.SlotsPerSubframe);
-                symbolSet = 0:13;
-                symbolSetSubFrame = (slotNumSubFrame * 14) + symbolSet + 1;
-                duration = 1e6 * (1/obj.WaveformInfoDL.SampleRate) * ...
-                    sum(obj.WaveformInfoDL.SymbolLengths(symbolSetSubFrame)); % In microseconds
-                
-            end
-           
-            % Convert channel delay into microseconds
-            maxChannelDelay = 1e6 * (1/obj.WaveformInfoDL.SampleRate) * obj.MaxChannelDelay;
-            
-            % Get the received waveform
-            duration = duration + maxChannelDelay;
-            rxWaveform = getReceivedWaveform(obj.RxBuffer, currentTime + maxChannelDelay - duration, duration, obj.WaveformInfoDL.SampleRate);
-            
-            % Process the waveform and send the decoded information to MAC
-            phyRxProcessing(obj, rxWaveform, pdschInfo, csirsInfo);
-           
-            % Clear the Rx contexts
-            obj.DataRxContext{symbolNumFrame + 1} = {};
-            obj.CSIRSContext{obj.CurrSlot + 1} = {};
-        end
- 
-        function dlBLER = getDLBLER(obj)
-            %getDLBLER Get the block error statistics of the current slot
-            
-            dlBLER = obj.DLBlkErr - obj.PrevCumulativeDLBlkErr;
-            obj.PrevCumulativeDLBlkErr = obj.DLBlkErr;
-        end
-    end
-    
-    methods (Access = private)
-        function setWaveformProperties(obj, carrierInformation)
-            %setWaveformProperties Set the UL and DL waveform properties
-            %   setWaveformProperties(OBJ, CARRIERINFORMATION) sets the UL
-            %   and DL waveform properties ae per the information in
-            %   CARRIERINFORMATION. CARRIERINFORMATION is a structure
-            %   including the following fields:
-            %       SubcarrierSpacing  - Subcarrier spacing used
-            %       NRBsDL             - Downlink bandwidth in terms of number of resource blocks
-            %       NRBsUL             - Uplink bandwidth in terms of number of resource blocks
-            
-            % Set the UL waveform properties
-            obj.WaveformInfoUL = nrOFDMInfo(carrierInformation.NRBsUL, carrierInformation.SubcarrierSpacing);
-            
-            % Set the DL waveform properties
-            obj.WaveformInfoDL = nrOFDMInfo(carrierInformation.NRBsDL, carrierInformation.SubcarrierSpacing);
-        end
-        
-        function updatedSlotGrid = populatePUSCH(obj, puschInfo, macPDU, txSlotGrid)
-            %populatePUSCH Populate PUSCH symbols in the Tx grid and return the updated grid
-            
-            % Set transport block in the encoder. In case of empty MAC PDU
-            % sent from MAC (indicating retransmission), no need to set
-            % transport block as it is already buffered in UL-SCH encoder
-            % object
-            if ~isempty(macPDU)
-                % A non-empty MAC PDU is sent by MAC which indicates new
-                % transmission
-                macPDUBitmap = de2bi(macPDU, 8);
-                macPDUBitmap = reshape(macPDUBitmap', [], 1); % Convert to column vector
-                setTransportBlock(obj.ULSCHEncoder, macPDUBitmap, puschInfo.HARQID);
-            end
-            
-            if ~isempty(obj.PacketLogger) % Packet capture enabled
-                % Log uplink packets
-                if isempty(macPDU)
-                    tbID = 0; % Transport block id
-                    macPDUBitmap = getTransportBlock(obj.ULSCHEncoder, tbID, puschInfo.HARQID);
-                    macPDUBitmap = reshape(macPDUBitmap, 8, [])';
-                    macPDU = bi2de(macPDUBitmap);
-                end
-                logPackets(obj, puschInfo, macPDU, 1)
-            end
-            
-            % Calculate PUSCH and DM-RS information
-            carrierConfig = nrCarrierConfig;
-            carrierConfig.NSizeGrid = obj.CarrierInformation.NRBsUL;
-            carrierConfig.SubcarrierSpacing = obj.CarrierInformation.SubcarrierSpacing;
-            carrierConfig.NSlot = puschInfo.NSlot;
-            carrierConfig.NCellID = obj.CellConfig.NCellID;
-            [puschIndices, puschIndicesInfo] = nrPUSCHIndices(carrierConfig, puschInfo.PUSCHConfig);
-            dmrsSymbols = nrPUSCHDMRS(carrierConfig, puschInfo.PUSCHConfig);
-            dmrsIndices = nrPUSCHDMRSIndices(carrierConfig, puschInfo.PUSCHConfig);
-            
-            % UL-SCH encoding
-            obj.ULSCHEncoder.TargetCodeRate = puschInfo.TargetCodeRate;
-            codedTrBlock = obj.ULSCHEncoder(puschInfo.PUSCHConfig.Modulation, puschInfo.PUSCHConfig.NumLayers, ...
-                puschIndicesInfo.G, puschInfo.RV, puschInfo.HARQID);
-            
-            % PUSCH modulation
-            puschSymbols = nrPUSCH(carrierConfig, puschInfo.PUSCHConfig, codedTrBlock);
-            
-            % PUSCH mapping in the grid
-            [~,puschAntIndices] = nrExtractResources(puschIndices,txSlotGrid);
-            txSlotGrid(puschAntIndices) = puschSymbols;
-            
-            % PUSCH DM-RS precoding and mapping
-            [~,dmrsAntIndices] = nrExtractResources(dmrsIndices(:,1),txSlotGrid);
-            txSlotGrid(dmrsAntIndices) = txSlotGrid(dmrsAntIndices) + dmrsSymbols(:,1);
-            
-            updatedSlotGrid = txSlotGrid;
-        end
-        
-        function rxWaveform = applyChannelModel(obj, pktInfo)
-            %applyChannelModel Return the waveform after applying channel model
-            
-            rxWaveform = pktInfo.Waveform;
-            % Check if channel model is specified between gNB and UE
-            if ~isempty(obj.ChannelModel)
-                rxWaveform = [rxWaveform; zeros(obj.MaxChannelDelay, size(rxWaveform,2))];
-                rxWaveform = obj.ChannelModel(rxWaveform);
-            end
-            
-            % Apply path loss on the waveform
-            [rxWaveform, pathloss] = applyPathLoss(obj, rxWaveform, pktInfo);
-            pktInfo.TxPower = pktInfo.TxPower - pathloss;
-            
-            % Apply receiver antenna gain
-            rxWaveform = applyRxGain(obj, rxWaveform);
-            pktInfo.TxPower = pktInfo.TxPower + obj.RxGain;
-            
-            % Add thermal noise to the waveform
-            selfInfo.Temperature = obj.Temperature;
-            selfInfo.Bandwidth = obj.CarrierInformation.DLBandwidth;
-            rxWaveform = applyThermalNoise(obj, rxWaveform, pktInfo, selfInfo);
-        end
-        
-        function phyRxProcessing(obj, rxWaveform, pdschInfo, csirsInfo)
-            %phyRxProcessing Process the waveform and send the decoded information to MAC
-            
-            carrier = nrCarrierConfig;
-            carrier.SubcarrierSpacing = obj.CarrierInformation.SubcarrierSpacing;
-            carrier.NSizeGrid = obj.CarrierInformation.NRBsDL;
-            
-            % Get the Tx slot
-            if obj.CurrSymbol ==0 % Current symbol is first in the slot hence transmission was done in the last slot
-                if obj.CurrSlot > 0
-                    txSlot = obj.CurrSlot-1;
-                    txSlotAFN = obj.AFN; % Tx slot was in the current frame
-                else
-                    txSlot = obj.WaveformInfoDL.SlotsPerSubframe*10-1;
-                    % Tx slot was in the previous frame
-                    txSlotAFN = obj.AFN - 1;
-                end
-                lastSym = obj.WaveformInfoDL.SymbolsPerSlot-1; % Last symbol number of the waveform
-            else % Transmission was done in the current slot
-                txSlot = obj.CurrSlot;
-                txSlotAFN = obj.AFN; % Tx slot was in the current frame
-                lastSym = obj.CurrSymbol - 1; % Last symbol number of the waveform
-            end
-            if ~isempty(csirsInfo)
-                startSym = 0; % Read full slot
-            else
-                % Read from PDSCH start symbol
-                startSym = lastSym - pdschInfo.PDSCHConfig.SymbolAllocation(2) + 1;
-            end
-            
-            carrier.NSlot = txSlot;
-            carrier.NFrame = txSlotAFN;
-            
-            % Populate the the received waveform at appropriate indices in the slot-length waveform
-            slotNumSubFrame = mod(txSlot, obj.WaveformInfoDL.SlotsPerSubframe);
-            startSampleIndexSlot = slotNumSubFrame*obj.WaveformInfoDL.SymbolsPerSlot + 1; % Start sample index of tx slot w.r.t start of subframe
-            endSampleIndexSlot = startSampleIndexSlot + obj.WaveformInfoDL.SymbolsPerSlot -1; % End sample index of tx slot w.r.t start of subframe
-            slotWaveform = zeros(sum(obj.WaveformInfoDL.SymbolLengths(startSampleIndexSlot:endSampleIndexSlot)) + obj.MaxChannelDelay, prod(obj.RxAntPanel));
-            startIndex = sum(obj.WaveformInfoDL.SymbolLengths(1 : startSym))+1;  % Calculate the symbol start index w.r.t start of 1 ms subframe
-            slotWaveform(startIndex : startIndex+length(rxWaveform)-1, :) = rxWaveform;
-
-            % Calculate timing offset
-            if ~isempty(pdschInfo) % If PDSCH is scheduled to be received in the waveform
-                % Calculate PDSCH and DM-RS information
-                carrier.NCellID = obj.CellConfig.NCellID;
-                [pdschIndices, ~] = nrPDSCHIndices(carrier, pdschInfo.PDSCHConfig);
-                dmrsSymbols = nrPDSCHDMRS(carrier, pdschInfo.PDSCHConfig);
-                dmrsIndices = nrPDSCHDMRSIndices(carrier, pdschInfo.PDSCHConfig);
-                % Calculate timing offset
-                [t,mag] = nrTimingEstimate(carrier, slotWaveform, dmrsIndices, dmrsSymbols);
-                obj.TimingOffset = hSkipWeakTimingOffset(obj.TimingOffset, t, mag);
-            else
-                % If only CSI-RS is present in the waveform
-                csirsInd = nrCSIRSIndices(carrier, csirsInfo);
-                csirsSym = nrCSIRS(carrier, csirsInfo);
-                % Calculate timing offset
-                [t,mag] = nrTimingEstimate(carrier, slotWaveform, csirsInd, csirsSym);
-                obj.TimingOffset = hSkipWeakTimingOffset(obj.TimingOffset, t, mag);
-            end
-            
-            if obj.TimingOffset > obj.MaxChannelDelay
-                % Ignore the timing offset estimate resulting from weak correlation 
-                obj.TimingOffset = 0;
-            end
-            slotWaveform = slotWaveform(1+obj.TimingOffset:end, :);
-            % Perform OFDM demodulation on the received data to recreate the
-            % resource grid, including padding in the event that practical
-            % synchronization results in an incomplete slot being demodulated
-            rxGrid = nrOFDMDemodulate(carrier, slotWaveform);
-            [K,L,R] = size(rxGrid);
-            if (L < obj.WaveformInfoDL.SymbolsPerSlot)
-                rxGrid = cat(2,rxGrid,zeros(K, obj.WaveformInfoDL.SymbolsPerSlot-L, R));
-            end
-            
-            % Decode MAC PDU if PDSCH is present in waveform
-            if ~isempty(pdschInfo)
-                obj.DLSCHDecoder.TransportBlockLength = pdschInfo.TBS*8;
-                obj.DLSCHDecoder.TargetCodeRate = pdschInfo.TargetCodeRate;
-                [estChannelGrid,noiseEst] = nrChannelEstimate(rxGrid, dmrsIndices, dmrsSymbols, 'CDMLengths', pdschInfo.PDSCHConfig.DMRS.CDMLengths);
-                %YXC begin
-                %OldPrecoder = obj.Node.MACEntity.CSIMeasurement.YuPrecoder;
-%                 if ndims(estChannelGrid)==4
-%                     [YuDMRSSINR, ~] = yPrecodedSINR(estChannelGrid, noiseEst, eye(2));
-%                 else
-%                     YuDMRSSINR = NaN;
-%                 end
-%                 obj.YusUtilityParameter.YUO.storeDMRSSINR(YuDMRSSINR);
-                %YXC end
-                % Get PDSCH resource elements from the received grid
-                [pdschRx,pdschHest] = nrExtractResources(pdschIndices,rxGrid,estChannelGrid);
-                
-                % Equalization
-                [pdschEq,csi] = nrEqualizeMMSE(pdschRx,pdschHest,noiseEst);
-                %YXC begin
-                f = @(x) log2(1+x);
-                finv = @(x) 2.^x-1;
-                entropicMean = @(x) finv(mean(f(x),'omitnan'));
-                effsum = @(x) finv(sum(f(x),'omitnan'));
-                NcsiLayer = size(csi, 2);
-                LayerMean = zeros(1,NcsiLayer);
-                for layerIdx = 1:NcsiLayer
-                    LayerMean(layerIdx) = entropicMean(csi(:,layerIdx)/noiseEst-1);
-                end
-                DMRSSINR = effsum(LayerMean);
-                obj.YusUtilityParameter.YUO.storeDMRSSINR(DMRSSINR);
-                %YXC end
-                
-                % PDSCH decoding
-                [dlschLLRs,rxSymbols] = nrPDSCHDecode(pdschEq, pdschInfo.PDSCHConfig.Modulation, pdschInfo.PDSCHConfig.NID, ...
-                    pdschInfo.PDSCHConfig.RNTI, noiseEst);
-                
-                % Scale LLRs by CSI
-                csi = nrLayerDemap(csi); % CSI layer demapping
-                
-                cwIdx = 1;
-                Qm = length(dlschLLRs{1})/length(rxSymbols{cwIdx}); % bits per symbol
-                csi{cwIdx} = repmat(csi{cwIdx}.',Qm,1);   % expand by each bit per symbol
-                dlschLLRs{cwIdx} = dlschLLRs{cwIdx} .* csi{cwIdx}(:);   % scale
-                
-                %YXC begin
-                % Store SINR in YUO based on DMRS 
-                L_csi = length(csi);
-                mean_csi = zeros(L_csi,1);
-                for ii = 1:L_csi
-                    mean_csi(ii) = mean(csi{ii}(:));
-                end
-                DMRSSINR = mean(mean_csi)/noiseEst-1;   % SINR in linear scale
-                obj.YusUtilityParameter.YUO.storeDMRSSINR(DMRSSINR);
-                %YXC end
-                
-                [decbits, crcFlag] = obj.DLSCHDecoder(dlschLLRs, pdschInfo.PDSCHConfig.Modulation, ...
-                    pdschInfo.PDSCHConfig.NumLayers, pdschInfo.RV, pdschInfo.HARQID);
-                
-                if pdschInfo.RV == 1
-                    % The last redundancy version as per the order [0 3 2
-                    % 1] failed. Reset the soft buffer
-                    resetSoftBuffer(obj.DLSCHDecoder, 0, pdschInfo.HARQID);
-                end
-                
-                % Convert bit stream to byte stream
-                decbits = (reshape(decbits, 8, []))';
-                macPDU = bi2de(decbits);
-                
-                % Rx callback to MAC
-                macPDUInfo = hNRRxIndicationInfo;
-                macPDUInfo.RNTI = pdschInfo.PDSCHConfig.RNTI;
-                macPDUInfo.TBS = pdschInfo.TBS;
-                macPDUInfo.HARQID = pdschInfo.HARQID;
-                obj.RxIndicationFcn(macPDU, crcFlag, macPDUInfo); % Send PDU to MAC
-                
-                % Increment the number of erroneous packets
-                obj.DLBlkErr(1) = obj.DLBlkErr(1) + crcFlag;
-                % Increment the total number of received packets
-                obj.DLBlkErr(2) = obj.DLBlkErr(2) + 1;
-                
-                if ~isempty(obj.PacketLogger) % Packet capture enabled
-                    logPackets(obj, pdschInfo, macPDU, 0); % Log DL packets
-                end
-            end
-            
-            % If CSI-RS is present in waveform, measure DL channel quality
-            if ~isempty(csirsInfo)
-                csirsSym = nrCSIRS(carrier, csirsInfo);
-                csirsRefInd = nrCSIRSIndices(carrier, csirsInfo);
-                if ~isempty(csirsRefInd)
-                    cdmType = csirsInfo.CDMType;
-                    if ~iscell(csirsInfo.CDMType)
-                        cdmType = {csirsInfo.CDMType};
-                    end
-                    mapping = containers.Map({'noCDM','FD-CDM2','CDM4','CDM8'},{[1 1],[2 1],[2 2],[2 4]});
-                    cdmLen = mapping(cdmType{1});
-                    % Estimated channel and noise variance
-                    [Hest,nVar] = nrChannelEstimate(rxGrid, csirsRefInd, csirsSym, 'CDMLengths', cdmLen);
-                    
-                    %YXC begin
-                    % Store YuSINR
-                    [YuSINR, F] = yPrecodedSINR(Hest, nVar, 'MF');
-                    obj.YusUtilityParameter.YUO.storeYuSINR(YuSINR);
-                    %YXC end
-
-                    rank = obj.RankIndicator;
-                    %YXC begin
-%                     [cqi, pmiSet, ~, ~] = hCQISelect(carrier, csirsInfo, obj.CSIReportConfig, rank, Hest, nVar, obj.SINRTable);
-<<<<<<< HEAD
-                    [cqi, pmiSet, cqiold, ~] = hCQISelect(carrier, csirsInfo, obj.CSIReportConfig, rank, Hest, nVar, obj.SINRTable);
-                    obj.YusUtilityParameter.YUO.storeCQIOld(cqiold);
-                    [~, ~, cqiInfo, ~] = yCQISelect(carrier, csirsInfo, obj.CSIReportConfig, rank, Hest, nVar, obj.SINRTable);
-=======
-                    [cqi, pmiSet, cqiInfo, ~] = hCQISelect(carrier, csirsInfo, obj.CSIReportConfig, rank, Hest, nVar, obj.SINRTable);
->>>>>>> 53829cab
-                    %Store cqiInfo into YusUtilityObj
-                    obj.StoreCQIInfo(cqiInfo);
-                    %YXC end
-                    
-                    % CQI value reported for each slot is stored in a new column
-                    % In subband case, a column of CQI values is reported, where each element corresponds to each subband
-                    % Convert CQI of sub-bands to per-RB CQI
-                    cqiRBs = zeros(obj.CarrierInformation.NRBsDL, 1);
-                    if strcmp(obj.CSIReportConfig.CQIMode, 'Subband')
-                        subbandSize = obj.CSIReportConfig.SubbandSize;
-                        cqiOffsetLevel = [0 1 2 -1]; %  Corresponding to offset values (0, 1, 2 and 3) as per TS 38.214 Table 5.2.2.1-1
-                        % Fill same CQI for all the RBs in the sub-band
-                        for i = 1:obj.CarrierInformation.NRBsDL/subbandSize
-                            cqiRBs((i-1)*subbandSize+1 : i*subbandSize) = cqi(1) + cqiOffsetLevel(cqi(i+1)+1);
-                        end
-                        if mod(obj.CarrierInformation.NRBsDL, subbandSize)
-                            cqiRBs((length(cqi)-2)*subbandSize+1 : end) = cqi(1) + cqiOffsetLevel(cqi(end)+1);
-                        end
-                    else
-                        cqiRBs(:) = cqi(1); % Wideband CQI
-                    end
-                    cqiRBs(cqiRBs<=1) = 1; % Ensuring minimum CQI as 1
-                    
-                    % Report the CQI to MAC
-                    obj.CSIRSIndicationFcn(rank, pmiSet, cqiRBs, F);
-                end
-            end
-        end
-       
-        function waveformOut = applyTxPowerLevelAndGain(obj, waverformIn, gain)
-            %applyTxPowerLevel Apply Tx power level to IQ samples
-            
-            % Apply Tx power to IQ samples
-            scale = 10.^((-30 + obj.TxPower + gain)/20);
-            waveformOut = waverformIn * scale;
-        end
-        
-        function [waveformOut, pathloss] = applyPathLoss(obj, waveformIn, txInfo)
-            %MXC_1
-            %{
-            %applyPathloss Apply free space path loss to the received waveform
-            
-            % Calculate the distance between source and destination nodes
-            distance = getNodeDistance(obj.Node, txInfo.Position);
-            % Wavelength
-            lambda = physconst('LightSpeed')/txInfo.CarrierFreq;
-            % Calculate the path loss
-            pathloss = fspl(distance, lambda);
-            %}
-            
-            gNBPos = txInfo.Position;
-            UEPos = obj.Node.NodePosition;
-            
-%             LOS = obj.ChannelModel.HasLOSCluster;
-            
-            %Calculate new gNB position in wrap-around mode
-            [~,gNBPos] = obj.Node.DistanceCalculatorFcn(gNBPos,UEPos);
-            
-            % Calculate pathloss
-            YUF = YusUtilityFunctions;
-            % Construct the structure of the parameters for input for
-            % calculating pathloss
-            paramForPL.Scenario = obj.YusUtilityParameter.Scenario;
-            paramForPL.DLCarrierFreq = obj.ChannelModel.CarrierFrequency;
-            LinkDir = 0; % 0 for DL, 1 for UL
-            [pathloss, sigma_SF] = calculatePathloss(YUF, paramForPL, gNBPos, obj.YusUtilityParameter.UEStat, LinkDir);
-            pathloss = normrnd(pathloss,sigma_SF); % Add shadow fading to pathloss
-            %{
-            % The procedure for calculating pathloss is moved to
-            % YusUtilityFunctions.m
-            %get distance and heights
-            d_2D=norm(gNBPos(1:2)-UEPos(1:2));
-            d_3D=norm(gNBPos(1:3)-UEPos(1:3));
-            h_BS = gNBPos(3);
-            h_UT=UEPos(3);
-    
-            %constants
-            f_c = obj.ChannelModel.CarrierFrequency / 1e9; % frequency is stored in Hz, need in GHz for pathloss calculations
-            
-            %select the function to calculate LOS probability
-            switch obj.YusUtilityParameter.Scenario
-                case 'UMi'
-                    %see 3GPP TR 38.901 Table 7.4.1-1
-    
-                    %generate coefficients
-                    c = 300000000;
-                    h_e = 1;
-                    h_bs_prime = h_BS - h_e;
-                    h_ut_prime = h_UT - h_e;
-                    d_bp_prime = (4 * h_bs_prime * h_ut_prime * f_c * 1000000000) / c;
-    
-                    %calculate LOS pathloss
-                    if (d_2D >= 10) && (d_2D <= d_bp_prime)
-                        PL_umi_los = 32.4 + 21*log10(d_3D) + 20*log10(f_c);
-                    elseif (d_2D >= d_bp_prime) && (d_2D <=5000)
-                        PL_umi_los = 32.4 + 40*log10(d_3D) + 20*log10(f_c) - 9.5*log10((d_bp_prime)^2+(h_BS-h_UT)^2);
-                    else
-                        %error('d_2D out of bound.'); 
-                        PL_umi_los = 32.4 + 40*log10(d_3D) + 20*log10(f_c) - 9.5*log10((d_bp_prime)^2+(h_BS-h_UT)^2);
-                    end 
-    
-                    if LOS
-                        pathloss = PL_umi_los;
-                    else
-                        %calculate NLOS pathloss
-                        PL_umi_nlos_prime = 35.3*log10(d_3D)+22.4+21.3*log10(f_c)-0.3*(h_UT-1.5);
-                        pathloss = max(PL_umi_los, PL_umi_nlos_prime);
-                    end
-                    
-                case 'UMa'
-                    
-                    %see 3GPP TR 38.901 Table 7.4.1-1
-    
-                    %generate coefficients
-                    c = 300000000;
-                    h_e = 1;
-                    h_bs_prime = h_BS - h_e;
-                    h_ut_prime = h_UT - h_e;
-                    d_bp_prime = (4 * h_bs_prime * h_ut_prime * f_c * 1000000000) / c;
-    
-                    %calculate LOS pathloss
-                    if (d_2D >= 10) && (d_2D <= d_bp_prime)
-                        PL_uma_los = 28.0 + 22*log10(d_3D) + 20*log10(f_c);
-                    elseif (d_2D >= d_bp_prime) && (d_2D <=5000)
-                        PL_uma_los = 28.0 + 40*log10(d_3D) + 20*log10(f_c) - 9*log10((d_bp_prime)^2+(h_BS-h_UT)^2);
-                    else
-                        %error('d_2D out of bound.');
-                        PL_uma_los = 28.0 + 40*log10(d_3D) + 20*log10(f_c) - 9*log10((d_bp_prime)^2+(h_BS-h_UT)^2);
-                    end 
-    
-                    if LOS
-                        pathloss = PL_uma_los;
-                    else
-                        %calculate NLOS pathloss
-                        PL_uma_nlos_prime = 13.54 + 39.08*log10(d_3D)+20*log10(f_c)-0.6*(h_UT-1.5);
-                        pathloss = max(PL_uma_los, PL_uma_nlos_prime);
-                    end
-                    
-                case 'RMa'
-                    %generate coefficients
-                    c = 300000000;
-                    h = 5;
-                    w = 20;
-                    d_bp = (2 * pi * h_BS * h_UT * f_c * 1000000000) / c;
-    
-                    %calculate LOS pathloss
-                    if (d_2D >= 10) && (d_2D <= d_bp)
-                        PL_rma_los = 20*log10(40*pi*d_3D*f_c/3)+min(0.03*(h^1.72),10)*log10(d_3D)-min(0.044*(h^1.72),14.77)+0.002*log10(h)*d_3D;
-                    elseif (d_2D >= d_bp) && (d_2D <=10000)
-                        PL_rma_los = 20*log10(40*pi*d_bp*f_c/3)+min(0.03*(h^1.72),10)*log10(d_bp)-min(0.044*(h^1.72),14.77)+0.002*log10(h)*d_bp+40*log10(d_3D/d_bp);
-                    else
-                        %error('d_2D out of bound.');
-                        PL_rma_los = 20*log10(40*pi*d_bp*f_c/3)+min(0.03*(h^1.72),10)*log10(d_bp)-min(0.044*(h^1.72),14.77)+0.002*log10(h)*d_bp+40*log10(d_3D/d_bp);
-                    end 
-    
-                    if LOS
-                        pathloss = PL_rma_los;
-                    else
-                        %calculate NLOS pathloss
-                        PL_rma_nlos_prime = 161.04-7.1*log10(w)+7.5*log10(h)-(24.34-((h/h_BS)^2))*log10(h_BS)+(43.42-3.1*log10(h_BS))*(log10(d_3D)-3)+20*log10(f_c)-(3.2*((log10(11.75*h_UT))^2)-4.97);
-                        pathloss = max(PL_rma_los, PL_rma_nlos_prime);
-                    end
-                    
-                otherwise
-                    error('Scenarios other than RMa, UMi, UMa are yet to be implemented.');
-            end
-            %}
-            
-            %MXC_1
-            % Apply path loss on IQ samples
-            scale = 10.^(-pathloss/20);
-            waveformOut = waveformIn * scale;
-        end
-        
-        function waveformOut = applyRxGain(obj, waveformIn)
-            %applyRxGain Apply receiver antenna gain
-            
-            scale = 10.^(obj.RxGain/20);
-            waveformOut = waveformIn.* scale;
-        end
-        
-        function waveformOut = applyThermalNoise(obj, waveformIn, pktInfo, selfInfo)
-            %applyThermalNoise Apply thermal noise
-            
-            % Thermal noise(in Watts) = BoltzmannConstant * Temperature (in Kelvin) * bandwidth of the channel.
-            Nt = physconst('Boltzmann') * selfInfo.Temperature * selfInfo.Bandwidth;
-            thermalNoise = (10^(obj.NoiseFigure/10)) * Nt; % In watts
-            totalnoise = thermalNoise;
-            % Calculate SNR
-            SNR = pktInfo.TxPower - ((10*log10(totalnoise)) + 30);
-            % Add noise
-            waveformOut = awgn(waveformIn,SNR,pktInfo.TxPower-30,'db');
-        end
-        
-        function logPackets(obj, info, macPDU, linkDir)
-            %logPackets Capture the MAC packets to a PCAP file
-            %
-            % logPackets(OBJ, INFO, MACPDU, LINKDIR)
-            %
-            % INFO - Contains the PUSCH/PDSCH information
-            %
-            % MACPDU - MAC PDU
-            %
-            % LINKDIR - 1 represents UL and 0 represents DL direction
-            
-            timestamp = round(obj.getCurrentTime()); % Timestamp in microseconds
-            obj.PacketMetaData.HARQID = info.HARQID;
-            obj.PacketMetaData.SlotNumber = info.NSlot;
-            
-            if linkDir % Uplink
-                obj.PacketMetaData.SystemFrameNumber = mod(obj.AFN, 1024);
-                obj.PacketMetaData.LinkDir = obj.PacketLogger.Uplink;
-            else % Downlink
-                % Get frame number of previous slot i.e the Tx slot. Reception ended at the
-                % end of previous slot
-                if obj.CurrSlot > 0
-                    prevSlotAFN = obj.AFN; % Previous slot was in the current frame
-                else
-                    % Previous slot was in the previous frame
-                    prevSlotAFN = obj.AFN - 1;
-                end
-                obj.PacketMetaData.SystemFrameNumber = mod(prevSlotAFN, 1024);
-                obj.PacketMetaData.LinkDir = obj.PacketLogger.Downlink;
-            end
-            write(obj.PacketLogger, macPDU, timestamp, 'PacketInfo', obj.PacketMetaData);
-        end
-    end
-
-    methods (Hidden = true)
-        function dlTTIRequest(obj, pduType, dlControlPDU)
-            dlControlRequest(obj, pduType, dlControlPDU);
-        end
-    end
+classdef hNRUEPhy < hNRPhyInterface
+    %hNRUEPhy 5G NR Phy Tx and Rx processing chains at UE
+    %   The class implements the Phy Tx and Rx processing chains of 5G NR
+    %   at UE. It also implements the interfaces for information exchange
+    %   between Phy and higher layers. It only supports transmission of
+    %   physical uplink shared channel (PUSCH) along with its demodulation
+    %   reference signals (DM-RS). It only supports reception of physical
+    %   downlink shared channel (PDSCH) along with its DM-RS. A single
+    %   bandwidth part is assumed to cover the entire carrier bandwidth.
+    %   Note that setCarrierInformation and setCellConfig need to be called
+    %   on the created class object before using it.
+    %
+    %   hNRUEPhy methods:
+    %       hNRUEPhy                - Construct a UE Phy object 
+    %       run                     - Run the UE Phy layer operations
+    %       setCarrierInformation   - Set the carrier configuration
+    %       enablePacketLogging     - Enable packet logging
+    %       registerMACInterfaceFcn - Register MAC interface functions at 
+    %                                 Phy, for sending information to MAC
+    %       registerInBandTxFcn     - Register callback for transmission on
+    %                                 PUSCH
+    %       txDataRequest           - Tx request from MAC to Phy for 
+    %                                 starting PUSCH transmission
+    %       dlControlRequest        - Downlink control (non-data) reception request 
+    %                                 from MAC to Phy
+    %       rxDataRequest           - Rx request from MAC to Phy for 
+    %                                 starting PDSCH reception
+    %       phyTx                   - Physical layer processing and
+    %                                 transmission
+    %       storeReception          - Receive the waveform and add it to the
+    %                                 reception buffer
+    %       phyRx                   - Physical layer reception and sending
+    %                                 of decoded information to MAC layer
+    %       getDLBLER               - Get the block error statistics of the
+    %                                 current slot
+    %
+    %   Example: 
+    %   % Generate a hNRUEPhy object. Configure the carrier and cell 
+    %   % properties using setCarrierInformation and setCellConfig methods,
+    %   % respectively
+    %
+    %   phyParam = struct();
+    %   phyParam.SCS = 15;
+    %   phyParam.NumRBs = 52;
+    %   phyParam.UETxPower = 23;
+    %   phyParam.DLCarrierFreq = 2.1e9;
+    %   phyParam.UERxBufferSize = 1;
+    %   phyParam.ChannelModelType = 'CDL';
+    %   rnti = 1;
+    %   phy = hNRUEPhy(phyParam, rnti);
+    %
+    %   carrierParam = struct();
+    %   carrierParam.SubcarrierSpacing = phyParam.SCS;
+    %   carrierParam.NRBsUL = phyParam.NumRBs;
+    %   carrierParam.NRBsDL = phyParam.NumRBs;
+    %   carrierParam.DLFreq = phyParam.DLCarrierFreq;
+    %   setCarrierInformation(phy, carrierParam);
+    %
+    %   cellParam.NCellID = 1;
+    %   cellParam.DuplexMode = 0;
+    %   setCellConfig(phy, cellParam);
+    %
+    %   See also hNRPhyInterface
+    
+    %   Copyright 2020-2021 The MathWorks, Inc.
+    
+    properties (Access = private)
+        %RNTI RNTI of the UE
+        RNTI (1, 1){mustBeInRange(RNTI, 1, 65519)} = 1;
+        
+        %ULSCHEncoder Uplink shared channel (UL-SCH) encoder system object
+        % It is an object of type nrULSCH
+        ULSCHEncoder
+        
+        %DLSCHDecoder Downlink shared channel (DL-SCH) decoder system object
+        % It is an object of type nrDLSCHDecoder
+        DLSCHDecoder
+        
+        %WaveformInfoDL Downlink waveform information
+        WaveformInfoDL
+        
+        %WaveformInfoUL Uplink waveform information
+        WaveformInfoUL
+        
+        %TxAntPanel Tx antenna panel geometry
+        % It is an array of the form [M, N, P, Mg, Ng] where M and N are 
+        % the number of rows and columns in the antenna array, P is the 
+        % number of polarizations (1 or 2), Mg and Ng are the number of row
+        % and column array panels, respectively
+        TxAntPanel
+
+        %RxAntPanel Rx antenna panel geometry
+        % It is an array of the form [M, N, P, Mg, Ng] where M and N are 
+        % the number of rows and columns in the antenna array, P is the 
+        % number of polarizations (1 or 2), Mg and Ng are the number of row
+        % and column array panels, respectively
+        RxAntPanel
+
+        %TxPower Tx power in dBm
+        TxPower(1, 1) {mustBeFinite, mustBeNonnegative, mustBeNonNan} = 23;
+        
+        %RxGain Rx antenna gain in dBi
+        RxGain(1, 1) {mustBeFinite, mustBeNonnegative, mustBeNonNan} = 0;
+        
+        %PUSCHPDU Physical uplink shared channel (PUSCH) information sent by MAC for the current slot
+        % PUSCH PDU is an object of type hNRPUSCHInfo. It has the
+        % information required by Phy to transmit the MAC PDU stored in
+        % object property MacPDU
+        PUSCHPDU = {}
+        
+        %MacPDU PDU sent by MAC which is scheduled to be transmitted in the currrent slot
+        % The information required to transmit this PDU is stored in object
+        % property PUSCHPDU
+        MacPDU = {}
+        
+        %CSIRSContext Rx context for the channel state information reference signals (CSI-RS)
+        % This information is populated by MAC and is used by Phy to
+        % receive UE's scheduled CSI-RS. It is a cell array of size 'N'
+        % where N is the number of slots in a 10 ms frame. The cell
+        % elements are populated with objects of type nrCSIRSConfig. An
+        % element at index 'i' contains the context of CSI-RS which is sent
+        % at slot index 'i-1'. Cell element at index 'i' is empty if no
+        % CSI-RS reception was scheduled for the UE in the slot index 'i-1'
+        CSIRSContext
+        
+        %CSIRSIndicationFcn Function handle to send the measured DL channel quality to MAC
+        CSIRSIndicationFcn
+        
+        %CSIReportConfig CSI report configuration
+        % The detailed explanation of this structure and its fields is
+        % present as ReportConfig in <a href="matlab:help('hCQISelect')">hCQISelect</a> function
+        CSIReportConfig
+
+        %SINRvsCQI SINR to CQI mapping
+        % SINRTable is a vector of 15 SINR values in dB, each corresponding to a
+        % CQI value that have been computed according to the BLER condition as
+        % mentioned in TS 38.214 Section 5.2.2.1
+        SINRTable
+        
+        %DLBlkErr Downlink block error information
+        % It is an array of two elements containing the number of
+        % erroneously received packets and total received packets,
+        % respectively
+        DLBlkErr
+        
+        %PrevCumulativeDLBlkErr Cumulative downlink block error information returned in the last query
+        % It is an array of two elements containing the number of
+        % erroneously received packets and total received packets,
+        % respectively
+        PrevCumulativeDLBlkErr
+        
+        %NoiseFigure Noise figure at the receiver
+        NoiseFigure = 1;
+        
+        %Temperature at node in Kelvin
+        % It is used for thermal noise calculation
+        Temperature = 300
+        
+        %ChannelModel Information about the propagation channel model
+        % This property is an object of type nrCDLChannel if the
+        % ChannelModelType is specified as 'CDL', otherwise empty
+        ChannelModel
+        
+        %MaxChannelDelay Maximum delay introduced due to multipath components and implementation delays
+        MaxChannelDelay = 0;
+        
+        %TimingOffset Receiver timing offset 
+        TimingOffset
+        
+        %RxBuffer Reception buffer object to store received waveforms
+        RxBuffer
+        
+        %SendWaveformFcn Function handle to send the waveform
+        SendWaveformFcn
+        
+        %RankIndicator Rank advised by the UE in channel state information (CSI) report
+        RankIndicator = 1;
+
+        %PacketLogger Contains handle of the PCAP object
+        PacketLogger
+        
+        %PacketMetaData Contains the information required for logging MAC
+        %packets into PCAP
+        PacketMetaData
+        
+        %MXC_1
+        siteIdx
+        
+        %YXC begin
+        % Yuxiao has moved this property to public properties
+%         YusUtilityParameter
+        %MXC_1
+        %YXC end
+    end
+    
+    %YXC begin
+    properties (Access = public)
+        %StoreCQIInfo stores the callback to the YusUtilityObj for storing
+        %CQIInfo returned by the function hCQISelect in runtime
+        StoreCQIInfo
+        
+        YusUtilityParameter
+    end
+    %YXC end
+    
+    methods
+        function obj = hNRUEPhy(param, siteIdx, rnti)
+            %MXC_1 extra constructor input
+            %hNRUEPhy Construct a UE Phy object
+            %   OBJ = hNRUEPHY(PARAM, RNTI) constructs a UE Phy object. It
+            %   also creates the context of UL-SCH encoder system object
+            %   and DL-SCH decoder system object.
+            %
+            %   PARAM is structure with the fields:
+            %       SCS              - Subcarrier spacing
+            %       UETxPower        - UE Tx Power in dBm
+            %       UERxGain         - UE Rx antenna gain in dBi
+            %       SINR90pc         - SINR to CQI look up table. An array of
+            %                          16 SINR values correspond to 16 CQI
+            %                          values (0 to 15). The look up table
+            %                          contains the CQI resulting in a
+            %                          maximum of 0.1 BLER for the
+            %                          corresponding SINR.
+            %       NumRBs           - Number of resource blocks
+            %       DLCarrierFreq    - Downlink carrier frequency in Hz
+            %       SubbandSize      - Size of CQI measurement sub-band in RBs
+            %       UERxBufferSize   - Maximum number of waveforms to be
+            %                          stored
+            %       ChannelModelType - Propagation channel model type
+            %       GNBTxAnts        - Number of GNB Tx antennas (Required
+            %                          for CDL Tx antenna configuration)
+            %       UETxAnts         - Number of Tx antennas on UEs
+            %       UERxAnts         - Number of Rx antennas on UEs
+            %       RankIndicator    - DL Rank to calculate precoding matrix
+            %                          indicator (PMI) and channel quality 
+            %                          indicator (CQI)
+            %       CSIRSRowNumber   - Row number of CSI-RS resource as per TS 38.211 - Table 7.4.1.5.3-1
+            %       PanelDimensions  - Antenna panel configuration as a
+            %                          two-element vector in the form of [N1 N2].
+            %                          N1 represents the number of antenna
+            %                          elements in horizontal direction and N2
+            %                          represents the number of antenna elements
+            %                          in vertical direction. Valid combinations
+            %                          of [N1 N2] are defined in TS 38.214 Table
+            %                          5.2.2.2.12
+            %       PMIMode          - PMI reporting mode. Value as 'Subband' or 'Wideband'
+            %       CQIMode          - CQI reporting mode. Value as 'Subband' or 'Wideband'
+            %       SubbandSize      - Subband size for CQI or PMI reporting as per TS 38.214 Table 5.2.1.4-2
+            %       CodebookMode     - Codebook mode. Value as 1 or 2
+            %
+            %   RNTI - RNTI of the UE
+            
+            % Validate the subcarrier spacing
+            if ~ismember(param.SCS, [15 30 60 120 240])
+                error('nr5g:hNRUEPhy:InvalidSCS', 'The subcarrier spacing ( %d ) must be one of the set (15, 30, 60, 120, 240).', param.SCS);
+            end
+            
+            obj.RNTI = rnti;
+            
+            %MXC_1
+            obj.siteIdx = siteIdx;
+            
+            obj.YusUtilityParameter.Scenario = param.Scenario;
+            %MXC_1
+            
+            obj.YusUtilityParameter.UEStat = param.UEStates{siteIdx, rnti};
+            
+            % Create UL-SCH encoder system object
+            ulschEncoder = nrULSCH;
+            ulschEncoder.MultipleHARQProcesses = true;
+            obj.ULSCHEncoder = ulschEncoder;
+            
+            % Create DL-SCH decoder system object
+            dlschDecoder = nrDLSCHDecoder;
+            dlschDecoder.MultipleHARQProcesses = true;
+            dlschDecoder.LDPCDecodingAlgorithm = 'Normalized min-sum';
+            dlschDecoder.MaximumLDPCIterationCount = 6;
+            obj.DLSCHDecoder = dlschDecoder;
+            
+            % Set the number of erroneous packets and total number of
+            % packets received by the UE to zero
+            obj.DLBlkErr = zeros(1, 2);
+            obj.PrevCumulativeDLBlkErr = zeros(1, 2);
+            
+            obj.CSIRSContext = cell(10*(param.SCS/15)*14, 1); % Create the context for all the symbols in the frame
+            % Set SINR vs CQI lookup table
+            if isfield(param, 'SINR90pc')
+                obj.SINRTable = param.SINR90pc;
+            else
+                obj.SINRTable = [-5.46 -0.46 4.54 9.05 11.54 14.04 15.54 18.04 ...
+                    20.04 22.43 24.93 25.43 27.43 30.43 33.43];
+            end
+            
+            if ~isfield(param, 'GNBTxAnts')
+                param.GNBTxAnts = 1;
+            % Validate the number of transmitter antennas on gNB
+            elseif ~ismember(param.GNBTxAnts, [1,2,4,8,16,32,64,128,256,512,1024])
+                error('nr5g:hNRUEPhy:InvalidAntennaSize',...
+                    'Number of gNB Tx antennas (%d) must be a member of [1,2,4,8,16,32,64,128,256,512,1024].', param.GNBTxAnts);                                
+            end            
+            if ~isfield(param, 'GNBRxAnts')
+                param.GNBRxAnts = 1;
+            % Validate the number of receiver antennas on gNB
+            elseif ~ismember(param.GNBRxAnts, [1,2,4,8,16,32,64,128,256,512,1024])
+                error('nr5g:hNRUEPhy:InvalidAntennaSize',...
+                    'Number of gNB Rx antennas (%d) must be a member of [1,2,4,8,16,32,64,128,256,512,1024].', param.GNBRxAnts);
+            end
+            if ~isfield(param, 'UETxAnts')
+                param.UETxAnts = 1;
+            % Validate the number of transmitter antennas on UEs
+            elseif ~ismember(param.UETxAnts, [1,2,4,8,16])
+                error('nr5g:hNRUEPhy:InvalidAntennaSize',...
+                    'Number of UE Tx antennas (%d) must be a member of [1,2,4,8,16].', param.UETxAnts(rnti));                 
+            end            
+            if ~isfield(param, 'UERxAnts')
+                param.UERxAnts = 1;
+            % Validate the number of receiver antennas on UEs
+            elseif ~ismember(param.UERxAnts, [1,2,4,8,16])              
+                error('nr5g:hNRUEPhy:InvalidAntennaSize',...
+                    'Number of UE Rx antennas (%d) must be a member of [1,2,4,8,16].', param.UERxAnts(rnti));
+            end
+            % Validate the rank indicator
+            if isfield(param, 'RankIndicator')
+                validateattributes(param.RankIndicator, {'numeric'}, ...
+                    {'nonempty', 'integer', 'scalar', '>=', 1, '<=', min(param.GNBTxAnts, param.UERxAnts)},...
+                    'param.RankIndicator', 'RankIndicator');
+                obj.RankIndicator = param.RankIndicator;
+            end
+            
+            
+            %MXC_2
+            %{
+            % Downlink direction i.e. gNB's Tx antenna panel
+            % configuration and UE's Rx panel configuration
+            [gNBTxAntPanel, obj.RxAntPanel] = ...
+                hArrayGeometry(param.GNBTxAnts, param.UERxAnts, 'downlink');
+            % Uplink direction i.e. UE's Tx antenna panel
+            % configuration and gNB's Rx panel configuration
+            [obj.TxAntPanel, ~] = ...
+                hArrayGeometry( param.UETxAnts, param.GNBRxAnts, 'uplink');
+            %}
+            %MXC_2
+            
+            
+
+            % Set CSI report config
+            obj.CSIReportConfig.NStartBWP = 0;
+            obj.CSIReportConfig.NSizeBWP = param.NumRBs;
+            % Set panel dimensions:[N1, N2]
+            csirsConfig = nrCSIRSConfig;
+            if isfield(param, 'CSIRSRowNumber')
+                csirsConfig.RowNumber = param.CSIRSRowNumber;
+            else
+                % Possible CSI-RS resource row numbers for single transmit antenna case are 1 and 2
+                csirsConfig.RowNumber = 2;
+            end
+            % PanelDimension property is applicable only to 2 or more GNBTxAnts antennas
+            if param.GNBTxAnts > 1
+                    if csirsConfig.NumCSIRSPorts ~= 2*prod(param.PanelDimensions)
+                        error('nr5g:hNRUEPhy:InvalidPanelDimension',...
+                            'Number of CSI-RS ports (%d) must be equal to the number of CSI-RS antenna elements (%d)',...
+                            csirsConfig.NumCSIRSPorts, 2*prod(param.PanelDimensions));
+                    end
+                    obj.CSIReportConfig.PanelDimensions = param.PanelDimensions;
+            end
+            % Set CQI mode
+            if isfield(param, 'CQIMode')
+                if ~ismember(param.CQIMode, {'Wideband', 'Subband'})
+                    error('nr5g:hNRUEPhy:InvalidCQIMode', "CQIMode must be either 'Wideband' or 'Subband'.");
+                end
+                obj.CSIReportConfig.CQIMode =  param.CQIMode;
+            else
+                obj.CSIReportConfig.CQIMode = 'Subband';
+            end
+            % Set precoding matrix indicator (PMI) mode
+            if isfield(param, 'PMIMode')
+                if ~ismember(param.PMIMode, {'Wideband', 'Subband'})
+                    error('nr5g:hNRUEPhy:InvalidPMIMode', "PMIMode must be either 'Wideband' or 'Subband'.");
+                end
+                obj.CSIReportConfig.PMIMode =  param.PMIMode;
+            else
+                obj.CSIReportConfig.PMIMode = 'Subband';
+            end
+            % Set subband size
+            if isfield(param, 'SubbandSize')
+                obj.CSIReportConfig.SubbandSize =  param.SubbandSize;
+            else
+                obj.CSIReportConfig.SubbandSize = 4;
+            end
+            % Set precoding resource block group (PRG) size
+            if isfield(param, 'PRGSize')
+                obj.CSIReportConfig.PRGSize =  param.PRGSize;
+            else
+                obj.CSIReportConfig.PRGSize = [];
+            end
+            % Set codebook mode
+            if isfield(param, 'CodebookMode')
+                validateattributes(param.CodebookMode, 'numeric', {'scalar', 'integer', '>=', 1, '<=', 2}, 'param.CodebookMode', 'CodebookMode')
+                obj.CSIReportConfig.CodebookMode =  param.CodebookMode;
+            else
+                obj.CSIReportConfig.CodebookMode = 1;
+            end
+            
+            %Initialize DMRS and CSI-RS timing offsets
+            obj.TimingOffset = 0;
+            
+            % Set Tx power in dBm
+            if isfield(param, 'UETxPower')
+                obj.TxPower = param.UETxPower;
+            end
+            
+            % Set Rx antenna gain in dBi
+            if isfield(param, 'UERxGain')
+                obj.RxGain = param.UERxGain;
+            end
+            
+            waveformInfo = nrOFDMInfo(param.NumRBs, param.SCS);
+
+            % Create channel model object
+            if isfield(param, 'ChannelModelType')
+                if strcmpi(param.ChannelModelType, 'CDL')
+                    %MXC_1
+                    %{
+                    obj.ChannelModel = nrCDLChannel; % CDL channel object
+                    obj.ChannelModel.DelayProfile = 'CDL-C';
+                    obj.ChannelModel.DelaySpread = 300e-9;
+                    % Set the carrier frequency to downlink
+                    obj.ChannelModel.CarrierFrequency = param.DLCarrierFreq;
+                    % Size of antenna array [M N P Mg Ng], where:
+                    %    - M and N are the number of rows and columns in
+                    %      the antenna array, respectively.
+                    %    - P is the number of polarizations (1 or 2).
+                    %    - Mg and Ng are the number of row and column
+                    %      array panels, respectively.
+                    obj.ChannelModel.TransmitAntennaArray.Size = gNBTxAntPanel;
+                    obj.ChannelModel.ReceiveAntennaArray.Size = obj.RxAntPanel;
+                    obj.ChannelModel.SampleRate = waveformInfo.SampleRate;
+                    chInfo = info(obj.ChannelModel);
+                    % Update the maximum delay caused due to CDL channel model
+                    obj.MaxChannelDelay = ceil(max(chInfo.PathDelays*obj.ChannelModel.SampleRate)) + chInfo.ChannelFilterDelay;
+                    %}
+                    obj.ChannelModel = nrCDLChannel; % CDL channel object
+                    obj.ChannelModel.DelayProfile = 'Custom';
+                    
+                    LinkDir = 0; % DL
+                    CHParam = ConfigChannel(param, LinkDir, obj.siteIdx, obj.RNTI);
+                    
+                    
+                    obj.ChannelModel.CarrierFrequency = param.DLCarrierFreq;
+                    obj.ChannelModel.HasLOSCluster = logical(CHParam.LOS);
+                    obj.ChannelModel.AngleSpreads = [CHParam.LSPs.ASD, CHParam.LSPs.ASA, CHParam.LSPs.ZSD, CHParam.LSPs.ZSA];
+                    if CHParam.LOS
+                        obj.ChannelModel.KFactorFirstCluster = CHParam.LSPs.K;
+                    end
+                    obj.ChannelModel.PathDelays = CHParam.tau_n';
+                    obj.ChannelModel.AveragePathGains = CHParam.P_n';
+                    obj.ChannelModel.AnglesAoA = CHParam.ADAngles.phi_n_AOA';
+                    obj.ChannelModel.AnglesAoD = CHParam.ADAngles.phi_n_AOD';
+                    obj.ChannelModel.AnglesZoA = CHParam.ADAngles.theta_n_ZOA';
+                    obj.ChannelModel.AnglesZoD = CHParam.ADAngles.theta_n_ZOD';
+                    obj.ChannelModel.XPR = CHParam.XPR;
+                    %MXC_1 quick fix
+                    %causes problems with 100M element array, change to zero for now
+                    obj.ChannelModel.NumStrongestClusters = 2;
+%                     obj.ChannelModel.NumStrongestClusters = 0;
+                    %Mxc_1
+                    %not relevant anymore due to quick fix
+                    obj.ChannelModel.ClusterDelaySpread = CHParam.c_DS;
+                    %MXC_1
+                    
+                    %MXC_2
+                    obj.TxAntPanel = param.UETxAntPanelSize;
+                    obj.RxAntPanel = param.UERxAntPanelSize;
+                    
+                    %gNB Antenna Config
+                    obj.ChannelModel.TransmitAntennaArray.Size = param.GNBTxAntPanelSize;
+                    obj.ChannelModel.TransmitAntennaArray.ElementSpacing = param.GNBTxAntElementSpacing;
+                    obj.ChannelModel.TransmitAntennaArray.PolarizationAngles = param.GNBTxAntPolarizationAngles;
+                    obj.ChannelModel.TransmitAntennaArray.Element = param.GNBAntElement;
+                    obj.ChannelModel.TransmitAntennaArray.PolarizationModel = param.GNBAntPolarizationModel;
+                    obj.ChannelModel.TransmitArrayOrientation = [CHParam.bearing; CHParam.downtilt; CHParam.slant];
+                    
+                    %UE Antenna Config
+                    obj.ChannelModel.ReceiveAntennaArray.Size = obj.RxAntPanel;
+                    obj.ChannelModel.ReceiveAntennaArray.ElementSpacing = param.UERxAntElementSpacing;
+                    obj.ChannelModel.ReceiveAntennaArray.PolarizationAngles = param.UERxAntPolarizationAngles;
+                    obj.ChannelModel.ReceiveAntennaArray.Element = param.UEAntElement;
+                    obj.ChannelModel.ReceiveAntennaArray.PolarizationModel = param.UEAntPolarizationModel;
+                    obj.ChannelModel.ReceiveArrayOrientation = [0; 0; 0];
+                    
+                    % UE Mobility
+                    c = physconst('lightspeed'); % speed of light in m/s
+                    fd = param.UEStates{obj.siteIdx,obj.RNTI}.Speed/c*param.DLCarrierFreq; % UE max Doppler frequency in Hz
+                    obj.ChannelModel.MaximumDopplerShift = fd;
+                    obj.ChannelModel.UTDirectionOfTravel = [param.UEStates{obj.siteIdx,obj.RNTI}.DirectionOfTravel; 90];
+                    %MXC_2
+                    
+                    obj.ChannelModel.SampleRate = waveformInfo.SampleRate;
+                    chInfo = info(obj.ChannelModel);
+                    % Update the maximum delay caused due to CDL channel model
+                    obj.MaxChannelDelay = ceil(max(chInfo.PathDelays*obj.ChannelModel.SampleRate)) + chInfo.ChannelFilterDelay;
+                    %}
+                end
+            end
+            
+            % Set receiver noise figure
+            if isfield(param, 'NoiseFigure')
+                obj.NoiseFigure = param.NoiseFigure;
+            end
+            
+            % Create reception buffer object
+            if isfield(param, 'UERxBufferSize')
+                obj.RxBuffer = hNRPhyRxBuffer('BufferSize', param.UERxBufferSize, 'NRxAnts', param.UERxAnts);
+            else
+                obj.RxBuffer = hNRPhyRxBuffer('NRxAnts', param.UERxAnts);
+            end
+        end
+        
+        function run(obj)
+            %run Run the UE Phy layer operations
+            
+            % Phy processing and transmission of PUSCH (along with its DM-RS).
+            % It assumes that MAC has already loaded the Phy Tx
+            % context for anything scheduled to be transmitted at the
+            % current symbol
+            phyTx(obj);
+            
+            % Phy reception of PDSCH (along with its DM-RS) and CSI-RS, and then sending the decoded information to MAC.
+            % PDSCH Rx is done in the symbol after the last symbol in PDSCH
+            % duration (till then the packets are queued in Rx buffer). Phy
+            % calculates the last symbol of PDSCH duration based on
+            % 'rxDataRequest' call from MAC (which comes at the first
+            % symbol of PDSCH Rx time) and the PDSCH duration. CSI-RS
+            % reception is done at the start of slot which is after the
+            % scheduled CSI-RS reception slot
+            phyRx(obj);
+        end
+        
+        function setCarrierInformation(obj, carrierInformation)
+            %setCarrierInformation Set the carrier configuration
+            %   setCarrierInformation(OBJ, CARRIERINFORMATION) sets the
+            %   carrier configuration, CARRIERINFORMATION.
+            %   CARRIERINFORMATION is a structure including the following
+            %   fields:
+            %       SubcarrierSpacing  - Sub carrier spacing used. Assuming
+            %                            single bandwidth part in the whole
+            %                            carrier
+            %       NRBsDL             - Downlink bandwidth in terms of
+            %                            number of resource blocks
+            %       NRBsUL             - Uplink bandwidth in terms of
+            %                            number of resource blocks
+            %       DLBandwidth        - Downlink bandwidth in Hz
+            %       ULBandwidth        - Uplink bandwidth in Hz
+            %       DLFreq             - Downlink carrier frequency in Hz
+            %       ULFreq             - Uplink carrier frequency in Hz
+            
+            setCarrierInformation@hNRPhyInterface(obj, carrierInformation);
+            
+            % Initialize data Rx context
+            obj.DataRxContext = cell(obj.CarrierInformation.SymbolsPerFrame, 1);
+            % Set waveform properties
+            setWaveformProperties(obj, obj.CarrierInformation);
+        end
+        
+        function timestamp = getCurrentTime(obj)
+            %getCurrentTime Return the current timestamp of node in microseconds
+            
+            % Calculate number of samples from the start of the current
+            % frame to the current symbol
+            numSubFrames = floor(obj.CurrSlot / obj.WaveformInfoDL.SlotsPerSubframe);
+            numSlotSubFrame = mod(obj.CurrSlot, obj.WaveformInfoDL.SlotsPerSubframe);
+            symbolNumSubFrame = numSlotSubFrame*obj.WaveformInfoDL.SymbolsPerSlot + obj.CurrSymbol;
+            numSamples = (numSubFrames * sum(obj.WaveformInfoDL.SymbolLengths))...
+                + sum(obj.WaveformInfoDL.SymbolLengths(1:symbolNumSubFrame));
+            
+            % Timestamp in microseconds
+            timestamp = (obj.AFN * 0.01) + (numSamples *  1 / obj.WaveformInfoDL.SampleRate);
+            timestamp = (1e6 * timestamp);
+        end
+        
+        function enablePacketLogging(obj, fileName)
+            %enablePacketLogging Enable packet logging
+            %
+            % FILENAME - Name of the PCAP file
+            
+            % Create packet logging object
+            obj.PacketLogger = hNRPacketWriter('FileName', fileName, 'FileExtension', 'pcap');
+            obj.PacketMetaData = hNRPacketInfo;
+            if obj.CellConfig.DuplexMode % Radio type
+                obj.PacketMetaData.RadioType = obj.PacketLogger.RadioTDD;
+            else
+                obj.PacketMetaData.RadioType = obj.PacketLogger.RadioFDD;
+            end
+            obj.PacketMetaData.RNTIType = obj.PacketLogger.CellRNTI;
+            obj.PacketMetaData.RNTI = obj.RNTI;
+        end
+        
+        function registerMACInterfaceFcn(obj, sendMACPDUFcn, sendDLChannelQualityFcn)
+            %registerMACInterfaceFcn Register MAC interface functions at Phy, for sending information to MAC
+            %   registerMACInterfaceFcn(OBJ, SENDMACPDUFCN,
+            %   SENDDLCHANNELQUALITYFCN) registers the callback function to
+            %   send decoded MAC PDUs and measured DL channel quality to MAC.
+            %
+            %   SENDMACPDUFCN Function handle provided by MAC to Phy for
+            %   sending PDUs to MAC.
+            %
+            %   SENDDLCHANNELQUALITYFCN Function handle provided by MAC to Phy for
+            %   sending the measured DL channel quality (measured on CSI-RS).
+            
+            obj.RxIndicationFcn = sendMACPDUFcn;
+            obj.CSIRSIndicationFcn = sendDLChannelQualityFcn;
+        end
+        
+        function registerInBandTxFcn(obj, sendWaveformFcn)
+            %registerInBandTxFcn Register callback for transmission on PUSCH
+            %
+            %   SENDWAVEFORMFCN Function handle provided by packet
+            %   distribution object for sending packets to nodes.
+            
+            obj.SendWaveformFcn = sendWaveformFcn;
+        end
+        
+        function txDataRequest(obj, PUSCHInfo, macPDU)
+            %txDataRequest Tx request from MAC to Phy for starting PUSCH transmission
+            %  txDataRequest(OBJ, PUSCHINFO, MACPDU) sets the Tx context to
+            %  indicate PUSCH transmission in the current symbol
+            %
+            %  PUSCHInfo is an object of type hNRPUSCHInfo sent by MAC. It
+            %  contains the information required by the Phy for the
+            %  transmission.
+            %
+            %  MACPDU is the uplink MAC PDU sent by MAC for transmission.
+            
+            obj.PUSCHPDU = PUSCHInfo;
+            obj.MacPDU = macPDU;
+        end
+        
+        
+        function dlControlRequest(obj, pduType, dlControlPDU)
+            %dlControlRequest Downlink control (non-data) reception request from MAC to Phy
+            %   dlControlRequest(OBJ, PDUTYPES, DLCONTROLPDUS) is a request
+            %   from MAC for downlink receptions. MAC sends it at the start
+            %   of a DL slot for all the scheduled non-data DL receptions
+            %   in the slot (Data i.e. PDSCH reception information is sent
+            %   by MAC using rxDataRequest interface of this class).
+            %
+            %   PDUTYPE is an array of packet types. Currently, only
+            %   packet type 0 (CSI-RS) is supported.
+            %
+            %   DLCONTROLPDU is an array of DL control information PDUs,
+            %   corresponding to packet types in PDUTYPE. Currently
+            %   supported information CSI-RS PDU is an object of type
+            %   nrCSIRSConfig.
+            
+            % Update the Rx context for DL receptions
+            for i = 1:length(pduType)
+                switch(pduType(i))
+                    case obj.CSIRSPDUType
+                        % CSI-RS would be read at the start of next slot
+                        nextSlot = mod(obj.CurrSlot+1, obj.CarrierInformation.SlotsPerSubframe*10);
+                        obj.CSIRSContext{nextSlot+1} = dlControlPDU{i};
+                end
+            end
+        end
+        
+        function rxDataRequest(obj, pdschInfo)
+            %rxDataRequest Rx request from MAC to Phy for starting PDSCH reception
+            %   rxDataRequest(OBJ, PDSCHINFO) is a request to start PDSCH
+            %   reception. It starts a timer for PDSCH end time (which on
+            %   triggering receives the complete PDSCH). The Phy expects
+            %   the MAC to send this request at the start of reception
+            %   time.
+            %
+            %   PDSCHInfo is an object of type hNRPDSCHInfo. It contains the
+            %   information required by the Phy for the reception.
+            
+            symbolNumFrame = obj.CurrSlot*14 + obj.CurrSymbol; % Current symbol number w.r.t start of 10 ms frame
+            
+            % PDSCH to be read in the symbol after the last symbol in
+            % PDSCH reception
+            numPDSCHSym =  pdschInfo.PDSCHConfig.SymbolAllocation(2);
+            pdschRxSymbolFrame = mod(symbolNumFrame + numPDSCHSym, obj.CarrierInformation.SymbolsPerFrame);
+            
+            % Add the PDSCH RX information at the index corresponding to
+            % the symbol just after PDSCH end time
+            obj.DataRxContext{pdschRxSymbolFrame+1} = pdschInfo;
+        end
+        
+        function phyTx(obj)
+            %phyTx Physical layer processing and transmission
+            
+            if ~isempty(obj.PUSCHPDU) % If any PUSCH is scheduled for current symbol
+                % Initialize Tx grid
+                numTxAnts = prod(obj.TxAntPanel);
+                txSlotGrid = zeros(obj.CarrierInformation.NRBsUL*12, obj.WaveformInfoUL.SymbolsPerSlot, numTxAnts);
+                
+                % Fill PUSCH symbols in the grid
+                txSlotGrid = populatePUSCH(obj, obj.PUSCHPDU, obj.MacPDU, txSlotGrid);
+                
+                % OFDM modulation
+                carrier = nrCarrierConfig;
+                carrier.SubcarrierSpacing = obj.CarrierInformation.SubcarrierSpacing;
+                carrier.NSizeGrid = obj.CarrierInformation.NRBsDL;
+                carrier.NSlot = obj.CurrSlot;
+                txWaveform = nrOFDMModulate(carrier, txSlotGrid);
+                
+                % Trim txWaveform to span only the transmission symbols
+                numTxSymbols = obj.PUSCHPDU.PUSCHConfig.SymbolAllocation(2);
+                slotNumSubFrame = mod(obj.CurrSlot, obj.WaveformInfoUL.SlotsPerSubframe);
+                startSymSubframe = slotNumSubFrame*obj.WaveformInfoUL.SymbolsPerSlot + 1; % Start symbol of current slot in the subframe
+                lastSymSubframe = startSymSubframe + obj.WaveformInfoUL.SymbolsPerSlot -1; % Last symbol of current slot in the subframe
+                symbolLengths = obj.WaveformInfoUL.SymbolLengths(startSymSubframe : lastSymSubframe); % Length of symbols of current slot
+                startSample = sum(symbolLengths(1:obj.CurrSymbol)) + 1;
+                endSample = sum(symbolLengths(1:obj.CurrSymbol+numTxSymbols));
+                txWaveform = txWaveform(startSample:endSample);
+                
+                % Apply Tx power and gain
+                gain = 0;
+                txWaveform = applyTxPowerLevelAndGain(obj, txWaveform, gain);
+                
+                % Construct packet information
+                packetInfo.Waveform = txWaveform;
+                packetInfo.RNTI = obj.RNTI;
+                packetInfo.Position = obj.Node.NodePosition;
+                packetInfo.CarrierFreq = obj.CarrierInformation.ULFreq;
+                packetInfo.TxPower = obj.TxPower;
+                packetInfo.NTxAnts = numTxAnts;
+                packetInfo.SampleRate = obj.WaveformInfoUL.SampleRate;
+                
+                % Waveform transmission by sending it to packet
+                % distribution entity
+                obj.SendWaveformFcn(packetInfo);
+            end
+            
+            % Clear the Tx contexts
+            obj.PUSCHPDU = {};
+            obj.MacPDU = {};
+        end
+        
+        function storeReception(obj, waveformInfo)
+            %storeReception Receive the waveform and add it to the reception
+            % buffer
+            
+            % Apply channel model
+            rxWaveform = applyChannelModel(obj, waveformInfo);
+            currTime = getCurrentTime(obj);
+            rxWaveformInfo = struct('Waveform', rxWaveform, ...
+                'NumSamples', size(rxWaveform, 1), ...
+                'SampleRate', waveformInfo.SampleRate, ...
+                'StartTime', currTime);
+            
+            % Store the received waveform in the buffer
+            addWaveform(obj.RxBuffer, rxWaveformInfo);
+        end
+        
+        function phyRx(obj)
+            %phyRx Physical layer reception and sending of decoded information to MAC layer
+            
+            symbolNumFrame = obj.CurrSlot*14 + obj.CurrSymbol; % Current symbol number w.r.t start of 10 ms frame
+            pdschInfo = obj.DataRxContext{symbolNumFrame + 1};
+            csirsInfo = obj.CSIRSContext{obj.CurrSlot + 1};
+            
+            if isempty(pdschInfo) && isempty(csirsInfo)
+                return; % No packet is scheduled to be read at the current symbol
+            end
+            
+            currentTime = getCurrentTime(obj);
+            duration = 0;
+               
+            % Calculate the reception duration
+            if ~isempty(pdschInfo)
+                startSymPDSCH = pdschInfo.PDSCHConfig.SymbolAllocation(1);
+                numSymPDSCH = pdschInfo.PDSCHConfig.SymbolAllocation(2);
+                % Calculate the symbol start index w.r.t start of 1 ms sub frame
+                slotNumSubFrame = mod(pdschInfo.NSlot, obj.WaveformInfoDL.SlotsPerSubframe);
+                pdschSymbolSet = startSymPDSCH : startSymPDSCH+numSymPDSCH-1;
+                symbolSetSubFrame = (slotNumSubFrame * 14) + pdschSymbolSet + 1;
+                duration = 1e6 * (1/obj.WaveformInfoDL.SampleRate) * ...
+                    sum(obj.WaveformInfoDL.SymbolLengths(symbolSetSubFrame)); % In microseconds
+            end
+            
+            if ~isempty(csirsInfo)
+                % The CSI-RS which is currently being read was sent in the
+                % last slot. Read the complete last slot
+                %duration = 1e6 * (1e-3 / obj.WaveformInfoDL.SlotsPerSubframe);  % In microseconds
+                
+                % Calculate the symbol start index w.r.t start of 1 ms sub frame
+                if obj.CurrSlot > 0
+                    txSlot = obj.CurrSlot-1;
+                else
+                    txSlot = obj.WaveformInfoDL.SlotsPerSubframe*10-1;
+                end
+                slotNumSubFrame = mod(txSlot, obj.WaveformInfoDL.SlotsPerSubframe);
+                symbolSet = 0:13;
+                symbolSetSubFrame = (slotNumSubFrame * 14) + symbolSet + 1;
+                duration = 1e6 * (1/obj.WaveformInfoDL.SampleRate) * ...
+                    sum(obj.WaveformInfoDL.SymbolLengths(symbolSetSubFrame)); % In microseconds
+                
+            end
+           
+            % Convert channel delay into microseconds
+            maxChannelDelay = 1e6 * (1/obj.WaveformInfoDL.SampleRate) * obj.MaxChannelDelay;
+            
+            % Get the received waveform
+            duration = duration + maxChannelDelay;
+            rxWaveform = getReceivedWaveform(obj.RxBuffer, currentTime + maxChannelDelay - duration, duration, obj.WaveformInfoDL.SampleRate);
+            
+            % Process the waveform and send the decoded information to MAC
+            phyRxProcessing(obj, rxWaveform, pdschInfo, csirsInfo);
+           
+            % Clear the Rx contexts
+            obj.DataRxContext{symbolNumFrame + 1} = {};
+            obj.CSIRSContext{obj.CurrSlot + 1} = {};
+        end
+ 
+        function dlBLER = getDLBLER(obj)
+            %getDLBLER Get the block error statistics of the current slot
+            
+            dlBLER = obj.DLBlkErr - obj.PrevCumulativeDLBlkErr;
+            obj.PrevCumulativeDLBlkErr = obj.DLBlkErr;
+        end
+    end
+    
+    methods (Access = private)
+        function setWaveformProperties(obj, carrierInformation)
+            %setWaveformProperties Set the UL and DL waveform properties
+            %   setWaveformProperties(OBJ, CARRIERINFORMATION) sets the UL
+            %   and DL waveform properties ae per the information in
+            %   CARRIERINFORMATION. CARRIERINFORMATION is a structure
+            %   including the following fields:
+            %       SubcarrierSpacing  - Subcarrier spacing used
+            %       NRBsDL             - Downlink bandwidth in terms of number of resource blocks
+            %       NRBsUL             - Uplink bandwidth in terms of number of resource blocks
+            
+            % Set the UL waveform properties
+            obj.WaveformInfoUL = nrOFDMInfo(carrierInformation.NRBsUL, carrierInformation.SubcarrierSpacing);
+            
+            % Set the DL waveform properties
+            obj.WaveformInfoDL = nrOFDMInfo(carrierInformation.NRBsDL, carrierInformation.SubcarrierSpacing);
+        end
+        
+        function updatedSlotGrid = populatePUSCH(obj, puschInfo, macPDU, txSlotGrid)
+            %populatePUSCH Populate PUSCH symbols in the Tx grid and return the updated grid
+            
+            % Set transport block in the encoder. In case of empty MAC PDU
+            % sent from MAC (indicating retransmission), no need to set
+            % transport block as it is already buffered in UL-SCH encoder
+            % object
+            if ~isempty(macPDU)
+                % A non-empty MAC PDU is sent by MAC which indicates new
+                % transmission
+                macPDUBitmap = de2bi(macPDU, 8);
+                macPDUBitmap = reshape(macPDUBitmap', [], 1); % Convert to column vector
+                setTransportBlock(obj.ULSCHEncoder, macPDUBitmap, puschInfo.HARQID);
+            end
+            
+            if ~isempty(obj.PacketLogger) % Packet capture enabled
+                % Log uplink packets
+                if isempty(macPDU)
+                    tbID = 0; % Transport block id
+                    macPDUBitmap = getTransportBlock(obj.ULSCHEncoder, tbID, puschInfo.HARQID);
+                    macPDUBitmap = reshape(macPDUBitmap, 8, [])';
+                    macPDU = bi2de(macPDUBitmap);
+                end
+                logPackets(obj, puschInfo, macPDU, 1)
+            end
+            
+            % Calculate PUSCH and DM-RS information
+            carrierConfig = nrCarrierConfig;
+            carrierConfig.NSizeGrid = obj.CarrierInformation.NRBsUL;
+            carrierConfig.SubcarrierSpacing = obj.CarrierInformation.SubcarrierSpacing;
+            carrierConfig.NSlot = puschInfo.NSlot;
+            carrierConfig.NCellID = obj.CellConfig.NCellID;
+            [puschIndices, puschIndicesInfo] = nrPUSCHIndices(carrierConfig, puschInfo.PUSCHConfig);
+            dmrsSymbols = nrPUSCHDMRS(carrierConfig, puschInfo.PUSCHConfig);
+            dmrsIndices = nrPUSCHDMRSIndices(carrierConfig, puschInfo.PUSCHConfig);
+            
+            % UL-SCH encoding
+            obj.ULSCHEncoder.TargetCodeRate = puschInfo.TargetCodeRate;
+            codedTrBlock = obj.ULSCHEncoder(puschInfo.PUSCHConfig.Modulation, puschInfo.PUSCHConfig.NumLayers, ...
+                puschIndicesInfo.G, puschInfo.RV, puschInfo.HARQID);
+            
+            % PUSCH modulation
+            puschSymbols = nrPUSCH(carrierConfig, puschInfo.PUSCHConfig, codedTrBlock);
+            
+            % PUSCH mapping in the grid
+            [~,puschAntIndices] = nrExtractResources(puschIndices,txSlotGrid);
+            txSlotGrid(puschAntIndices) = puschSymbols;
+            
+            % PUSCH DM-RS precoding and mapping
+            [~,dmrsAntIndices] = nrExtractResources(dmrsIndices(:,1),txSlotGrid);
+            txSlotGrid(dmrsAntIndices) = txSlotGrid(dmrsAntIndices) + dmrsSymbols(:,1);
+            
+            updatedSlotGrid = txSlotGrid;
+        end
+        
+        function rxWaveform = applyChannelModel(obj, pktInfo)
+            %applyChannelModel Return the waveform after applying channel model
+            
+            rxWaveform = pktInfo.Waveform;
+            % Check if channel model is specified between gNB and UE
+            if ~isempty(obj.ChannelModel)
+                rxWaveform = [rxWaveform; zeros(obj.MaxChannelDelay, size(rxWaveform,2))];
+                rxWaveform = obj.ChannelModel(rxWaveform);
+            end
+            
+            % Apply path loss on the waveform
+            [rxWaveform, pathloss] = applyPathLoss(obj, rxWaveform, pktInfo);
+            pktInfo.TxPower = pktInfo.TxPower - pathloss;
+            
+            % Apply receiver antenna gain
+            rxWaveform = applyRxGain(obj, rxWaveform);
+            pktInfo.TxPower = pktInfo.TxPower + obj.RxGain;
+            
+            % Add thermal noise to the waveform
+            selfInfo.Temperature = obj.Temperature;
+            selfInfo.Bandwidth = obj.CarrierInformation.DLBandwidth;
+            rxWaveform = applyThermalNoise(obj, rxWaveform, pktInfo, selfInfo);
+        end
+        
+        function phyRxProcessing(obj, rxWaveform, pdschInfo, csirsInfo)
+            %phyRxProcessing Process the waveform and send the decoded information to MAC
+            
+            carrier = nrCarrierConfig;
+            carrier.SubcarrierSpacing = obj.CarrierInformation.SubcarrierSpacing;
+            carrier.NSizeGrid = obj.CarrierInformation.NRBsDL;
+            
+            % Get the Tx slot
+            if obj.CurrSymbol ==0 % Current symbol is first in the slot hence transmission was done in the last slot
+                if obj.CurrSlot > 0
+                    txSlot = obj.CurrSlot-1;
+                    txSlotAFN = obj.AFN; % Tx slot was in the current frame
+                else
+                    txSlot = obj.WaveformInfoDL.SlotsPerSubframe*10-1;
+                    % Tx slot was in the previous frame
+                    txSlotAFN = obj.AFN - 1;
+                end
+                lastSym = obj.WaveformInfoDL.SymbolsPerSlot-1; % Last symbol number of the waveform
+            else % Transmission was done in the current slot
+                txSlot = obj.CurrSlot;
+                txSlotAFN = obj.AFN; % Tx slot was in the current frame
+                lastSym = obj.CurrSymbol - 1; % Last symbol number of the waveform
+            end
+            if ~isempty(csirsInfo)
+                startSym = 0; % Read full slot
+            else
+                % Read from PDSCH start symbol
+                startSym = lastSym - pdschInfo.PDSCHConfig.SymbolAllocation(2) + 1;
+            end
+            
+            carrier.NSlot = txSlot;
+            carrier.NFrame = txSlotAFN;
+            
+            % Populate the the received waveform at appropriate indices in the slot-length waveform
+            slotNumSubFrame = mod(txSlot, obj.WaveformInfoDL.SlotsPerSubframe);
+            startSampleIndexSlot = slotNumSubFrame*obj.WaveformInfoDL.SymbolsPerSlot + 1; % Start sample index of tx slot w.r.t start of subframe
+            endSampleIndexSlot = startSampleIndexSlot + obj.WaveformInfoDL.SymbolsPerSlot -1; % End sample index of tx slot w.r.t start of subframe
+            slotWaveform = zeros(sum(obj.WaveformInfoDL.SymbolLengths(startSampleIndexSlot:endSampleIndexSlot)) + obj.MaxChannelDelay, prod(obj.RxAntPanel));
+            startIndex = sum(obj.WaveformInfoDL.SymbolLengths(1 : startSym))+1;  % Calculate the symbol start index w.r.t start of 1 ms subframe
+            slotWaveform(startIndex : startIndex+length(rxWaveform)-1, :) = rxWaveform;
+
+            % Calculate timing offset
+            if ~isempty(pdschInfo) % If PDSCH is scheduled to be received in the waveform
+                % Calculate PDSCH and DM-RS information
+                carrier.NCellID = obj.CellConfig.NCellID;
+                [pdschIndices, ~] = nrPDSCHIndices(carrier, pdschInfo.PDSCHConfig);
+                dmrsSymbols = nrPDSCHDMRS(carrier, pdschInfo.PDSCHConfig);
+                dmrsIndices = nrPDSCHDMRSIndices(carrier, pdschInfo.PDSCHConfig);
+                % Calculate timing offset
+                [t,mag] = nrTimingEstimate(carrier, slotWaveform, dmrsIndices, dmrsSymbols);
+                obj.TimingOffset = hSkipWeakTimingOffset(obj.TimingOffset, t, mag);
+            else
+                % If only CSI-RS is present in the waveform
+                csirsInd = nrCSIRSIndices(carrier, csirsInfo);
+                csirsSym = nrCSIRS(carrier, csirsInfo);
+                % Calculate timing offset
+                [t,mag] = nrTimingEstimate(carrier, slotWaveform, csirsInd, csirsSym);
+                obj.TimingOffset = hSkipWeakTimingOffset(obj.TimingOffset, t, mag);
+            end
+            
+            if obj.TimingOffset > obj.MaxChannelDelay
+                % Ignore the timing offset estimate resulting from weak correlation 
+                obj.TimingOffset = 0;
+            end
+            slotWaveform = slotWaveform(1+obj.TimingOffset:end, :);
+            % Perform OFDM demodulation on the received data to recreate the
+            % resource grid, including padding in the event that practical
+            % synchronization results in an incomplete slot being demodulated
+            rxGrid = nrOFDMDemodulate(carrier, slotWaveform);
+            [K,L,R] = size(rxGrid);
+            if (L < obj.WaveformInfoDL.SymbolsPerSlot)
+                rxGrid = cat(2,rxGrid,zeros(K, obj.WaveformInfoDL.SymbolsPerSlot-L, R));
+            end
+            
+            % Decode MAC PDU if PDSCH is present in waveform
+            if ~isempty(pdschInfo)
+                obj.DLSCHDecoder.TransportBlockLength = pdschInfo.TBS*8;
+                obj.DLSCHDecoder.TargetCodeRate = pdschInfo.TargetCodeRate;
+                [estChannelGrid,noiseEst] = nrChannelEstimate(rxGrid, dmrsIndices, dmrsSymbols, 'CDMLengths', pdschInfo.PDSCHConfig.DMRS.CDMLengths);
+                %YXC begin
+                %OldPrecoder = obj.Node.MACEntity.CSIMeasurement.YuPrecoder;
+%                 if ndims(estChannelGrid)==4
+%                     [YuDMRSSINR, ~] = yPrecodedSINR(estChannelGrid, noiseEst, eye(2));
+%                 else
+%                     YuDMRSSINR = NaN;
+%                 end
+%                 obj.YusUtilityParameter.YUO.storeDMRSSINR(YuDMRSSINR);
+                %YXC end
+                % Get PDSCH resource elements from the received grid
+                [pdschRx,pdschHest] = nrExtractResources(pdschIndices,rxGrid,estChannelGrid);
+                
+                % Equalization
+                [pdschEq,csi] = nrEqualizeMMSE(pdschRx,pdschHest,noiseEst);
+                %YXC begin
+                f = @(x) log2(1+x);
+                finv = @(x) 2.^x-1;
+                entropicMean = @(x) finv(mean(f(x),'omitnan'));
+                effsum = @(x) finv(sum(f(x),'omitnan'));
+                NcsiLayer = size(csi, 2);
+                LayerMean = zeros(1,NcsiLayer);
+                for layerIdx = 1:NcsiLayer
+                    LayerMean(layerIdx) = entropicMean(csi(:,layerIdx)/noiseEst-1);
+                end
+                DMRSSINR = effsum(LayerMean);
+                obj.YusUtilityParameter.YUO.storeDMRSSINR(DMRSSINR);
+                %YXC end
+                
+                % PDSCH decoding
+                [dlschLLRs,rxSymbols] = nrPDSCHDecode(pdschEq, pdschInfo.PDSCHConfig.Modulation, pdschInfo.PDSCHConfig.NID, ...
+                    pdschInfo.PDSCHConfig.RNTI, noiseEst);
+                
+                % Scale LLRs by CSI
+                csi = nrLayerDemap(csi); % CSI layer demapping
+                
+                cwIdx = 1;
+                Qm = length(dlschLLRs{1})/length(rxSymbols{cwIdx}); % bits per symbol
+                csi{cwIdx} = repmat(csi{cwIdx}.',Qm,1);   % expand by each bit per symbol
+                dlschLLRs{cwIdx} = dlschLLRs{cwIdx} .* csi{cwIdx}(:);   % scale
+                
+                %YXC begin
+                % Store SINR in YUO based on DMRS 
+                L_csi = length(csi);
+                mean_csi = zeros(L_csi,1);
+                for ii = 1:L_csi
+                    mean_csi(ii) = mean(csi{ii}(:));
+                end
+                DMRSSINR = mean(mean_csi)/noiseEst-1;   % SINR in linear scale
+                obj.YusUtilityParameter.YUO.storeDMRSSINR(DMRSSINR);
+                %YXC end
+                
+                [decbits, crcFlag] = obj.DLSCHDecoder(dlschLLRs, pdschInfo.PDSCHConfig.Modulation, ...
+                    pdschInfo.PDSCHConfig.NumLayers, pdschInfo.RV, pdschInfo.HARQID);
+                
+                if pdschInfo.RV == 1
+                    % The last redundancy version as per the order [0 3 2
+                    % 1] failed. Reset the soft buffer
+                    resetSoftBuffer(obj.DLSCHDecoder, 0, pdschInfo.HARQID);
+                end
+                
+                % Convert bit stream to byte stream
+                decbits = (reshape(decbits, 8, []))';
+                macPDU = bi2de(decbits);
+                
+                % Rx callback to MAC
+                macPDUInfo = hNRRxIndicationInfo;
+                macPDUInfo.RNTI = pdschInfo.PDSCHConfig.RNTI;
+                macPDUInfo.TBS = pdschInfo.TBS;
+                macPDUInfo.HARQID = pdschInfo.HARQID;
+                obj.RxIndicationFcn(macPDU, crcFlag, macPDUInfo); % Send PDU to MAC
+                
+                % Increment the number of erroneous packets
+                obj.DLBlkErr(1) = obj.DLBlkErr(1) + crcFlag;
+                % Increment the total number of received packets
+                obj.DLBlkErr(2) = obj.DLBlkErr(2) + 1;
+                
+                if ~isempty(obj.PacketLogger) % Packet capture enabled
+                    logPackets(obj, pdschInfo, macPDU, 0); % Log DL packets
+                end
+            end
+            
+            % If CSI-RS is present in waveform, measure DL channel quality
+            if ~isempty(csirsInfo)
+                csirsSym = nrCSIRS(carrier, csirsInfo);
+                csirsRefInd = nrCSIRSIndices(carrier, csirsInfo);
+                if ~isempty(csirsRefInd)
+                    cdmType = csirsInfo.CDMType;
+                    if ~iscell(csirsInfo.CDMType)
+                        cdmType = {csirsInfo.CDMType};
+                    end
+                    mapping = containers.Map({'noCDM','FD-CDM2','CDM4','CDM8'},{[1 1],[2 1],[2 2],[2 4]});
+                    cdmLen = mapping(cdmType{1});
+                    % Estimated channel and noise variance
+                    [Hest,nVar] = nrChannelEstimate(rxGrid, csirsRefInd, csirsSym, 'CDMLengths', cdmLen);
+                    
+                    %YXC begin
+                    % Store YuSINR
+                    [YuSINR, F] = yPrecodedSINR(Hest, nVar, 'MF');
+                    obj.YusUtilityParameter.YUO.storeYuSINR(YuSINR);
+                    %YXC end
+
+                    rank = obj.RankIndicator;
+                    %YXC begin
+%                     [cqi, pmiSet, ~, ~] = hCQISelect(carrier, csirsInfo, obj.CSIReportConfig, rank, Hest, nVar, obj.SINRTable);
+                    [cqi, pmiSet, cqiInfo, ~] = hCQISelect(carrier, csirsInfo, obj.CSIReportConfig, rank, Hest, nVar, obj.SINRTable);
+                    %Store cqiInfo into YusUtilityObj
+                    obj.StoreCQIInfo(cqiInfo);
+                    %YXC end
+                    
+                    % CQI value reported for each slot is stored in a new column
+                    % In subband case, a column of CQI values is reported, where each element corresponds to each subband
+                    % Convert CQI of sub-bands to per-RB CQI
+                    cqiRBs = zeros(obj.CarrierInformation.NRBsDL, 1);
+                    if strcmp(obj.CSIReportConfig.CQIMode, 'Subband')
+                        subbandSize = obj.CSIReportConfig.SubbandSize;
+                        cqiOffsetLevel = [0 1 2 -1]; %  Corresponding to offset values (0, 1, 2 and 3) as per TS 38.214 Table 5.2.2.1-1
+                        % Fill same CQI for all the RBs in the sub-band
+                        for i = 1:obj.CarrierInformation.NRBsDL/subbandSize
+                            cqiRBs((i-1)*subbandSize+1 : i*subbandSize) = cqi(1) + cqiOffsetLevel(cqi(i+1)+1);
+                        end
+                        if mod(obj.CarrierInformation.NRBsDL, subbandSize)
+                            cqiRBs((length(cqi)-2)*subbandSize+1 : end) = cqi(1) + cqiOffsetLevel(cqi(end)+1);
+                        end
+                    else
+                        cqiRBs(:) = cqi(1); % Wideband CQI
+                    end
+                    cqiRBs(cqiRBs<=1) = 1; % Ensuring minimum CQI as 1
+                    
+                    % Report the CQI to MAC
+                    obj.CSIRSIndicationFcn(rank, pmiSet, cqiRBs, F);
+                end
+            end
+        end
+       
+        function waveformOut = applyTxPowerLevelAndGain(obj, waverformIn, gain)
+            %applyTxPowerLevel Apply Tx power level to IQ samples
+            
+            % Apply Tx power to IQ samples
+            scale = 10.^((-30 + obj.TxPower + gain)/20);
+            waveformOut = waverformIn * scale;
+        end
+        
+        function [waveformOut, pathloss] = applyPathLoss(obj, waveformIn, txInfo)
+            %MXC_1
+            %{
+            %applyPathloss Apply free space path loss to the received waveform
+            
+            % Calculate the distance between source and destination nodes
+            distance = getNodeDistance(obj.Node, txInfo.Position);
+            % Wavelength
+            lambda = physconst('LightSpeed')/txInfo.CarrierFreq;
+            % Calculate the path loss
+            pathloss = fspl(distance, lambda);
+            %}
+            
+            gNBPos = txInfo.Position;
+            UEPos = obj.Node.NodePosition;
+            
+%             LOS = obj.ChannelModel.HasLOSCluster;
+            
+            %Calculate new gNB position in wrap-around mode
+            [~,gNBPos] = obj.Node.DistanceCalculatorFcn(gNBPos,UEPos);
+            
+            % Calculate pathloss
+            YUF = YusUtilityFunctions;
+            % Construct the structure of the parameters for input for
+            % calculating pathloss
+            paramForPL.Scenario = obj.YusUtilityParameter.Scenario;
+            paramForPL.DLCarrierFreq = obj.ChannelModel.CarrierFrequency;
+            LinkDir = 0; % 0 for DL, 1 for UL
+            [pathloss, sigma_SF] = calculatePathloss(YUF, paramForPL, gNBPos, obj.YusUtilityParameter.UEStat, LinkDir);
+            pathloss = normrnd(pathloss,sigma_SF); % Add shadow fading to pathloss
+            %{
+            % The procedure for calculating pathloss is moved to
+            % YusUtilityFunctions.m
+            %get distance and heights
+            d_2D=norm(gNBPos(1:2)-UEPos(1:2));
+            d_3D=norm(gNBPos(1:3)-UEPos(1:3));
+            h_BS = gNBPos(3);
+            h_UT=UEPos(3);
+    
+            %constants
+            f_c = obj.ChannelModel.CarrierFrequency / 1e9; % frequency is stored in Hz, need in GHz for pathloss calculations
+            
+            %select the function to calculate LOS probability
+            switch obj.YusUtilityParameter.Scenario
+                case 'UMi'
+                    %see 3GPP TR 38.901 Table 7.4.1-1
+    
+                    %generate coefficients
+                    c = 300000000;
+                    h_e = 1;
+                    h_bs_prime = h_BS - h_e;
+                    h_ut_prime = h_UT - h_e;
+                    d_bp_prime = (4 * h_bs_prime * h_ut_prime * f_c * 1000000000) / c;
+    
+                    %calculate LOS pathloss
+                    if (d_2D >= 10) && (d_2D <= d_bp_prime)
+                        PL_umi_los = 32.4 + 21*log10(d_3D) + 20*log10(f_c);
+                    elseif (d_2D >= d_bp_prime) && (d_2D <=5000)
+                        PL_umi_los = 32.4 + 40*log10(d_3D) + 20*log10(f_c) - 9.5*log10((d_bp_prime)^2+(h_BS-h_UT)^2);
+                    else
+                        %error('d_2D out of bound.'); 
+                        PL_umi_los = 32.4 + 40*log10(d_3D) + 20*log10(f_c) - 9.5*log10((d_bp_prime)^2+(h_BS-h_UT)^2);
+                    end 
+    
+                    if LOS
+                        pathloss = PL_umi_los;
+                    else
+                        %calculate NLOS pathloss
+                        PL_umi_nlos_prime = 35.3*log10(d_3D)+22.4+21.3*log10(f_c)-0.3*(h_UT-1.5);
+                        pathloss = max(PL_umi_los, PL_umi_nlos_prime);
+                    end
+                    
+                case 'UMa'
+                    
+                    %see 3GPP TR 38.901 Table 7.4.1-1
+    
+                    %generate coefficients
+                    c = 300000000;
+                    h_e = 1;
+                    h_bs_prime = h_BS - h_e;
+                    h_ut_prime = h_UT - h_e;
+                    d_bp_prime = (4 * h_bs_prime * h_ut_prime * f_c * 1000000000) / c;
+    
+                    %calculate LOS pathloss
+                    if (d_2D >= 10) && (d_2D <= d_bp_prime)
+                        PL_uma_los = 28.0 + 22*log10(d_3D) + 20*log10(f_c);
+                    elseif (d_2D >= d_bp_prime) && (d_2D <=5000)
+                        PL_uma_los = 28.0 + 40*log10(d_3D) + 20*log10(f_c) - 9*log10((d_bp_prime)^2+(h_BS-h_UT)^2);
+                    else
+                        %error('d_2D out of bound.');
+                        PL_uma_los = 28.0 + 40*log10(d_3D) + 20*log10(f_c) - 9*log10((d_bp_prime)^2+(h_BS-h_UT)^2);
+                    end 
+    
+                    if LOS
+                        pathloss = PL_uma_los;
+                    else
+                        %calculate NLOS pathloss
+                        PL_uma_nlos_prime = 13.54 + 39.08*log10(d_3D)+20*log10(f_c)-0.6*(h_UT-1.5);
+                        pathloss = max(PL_uma_los, PL_uma_nlos_prime);
+                    end
+                    
+                case 'RMa'
+                    %generate coefficients
+                    c = 300000000;
+                    h = 5;
+                    w = 20;
+                    d_bp = (2 * pi * h_BS * h_UT * f_c * 1000000000) / c;
+    
+                    %calculate LOS pathloss
+                    if (d_2D >= 10) && (d_2D <= d_bp)
+                        PL_rma_los = 20*log10(40*pi*d_3D*f_c/3)+min(0.03*(h^1.72),10)*log10(d_3D)-min(0.044*(h^1.72),14.77)+0.002*log10(h)*d_3D;
+                    elseif (d_2D >= d_bp) && (d_2D <=10000)
+                        PL_rma_los = 20*log10(40*pi*d_bp*f_c/3)+min(0.03*(h^1.72),10)*log10(d_bp)-min(0.044*(h^1.72),14.77)+0.002*log10(h)*d_bp+40*log10(d_3D/d_bp);
+                    else
+                        %error('d_2D out of bound.');
+                        PL_rma_los = 20*log10(40*pi*d_bp*f_c/3)+min(0.03*(h^1.72),10)*log10(d_bp)-min(0.044*(h^1.72),14.77)+0.002*log10(h)*d_bp+40*log10(d_3D/d_bp);
+                    end 
+    
+                    if LOS
+                        pathloss = PL_rma_los;
+                    else
+                        %calculate NLOS pathloss
+                        PL_rma_nlos_prime = 161.04-7.1*log10(w)+7.5*log10(h)-(24.34-((h/h_BS)^2))*log10(h_BS)+(43.42-3.1*log10(h_BS))*(log10(d_3D)-3)+20*log10(f_c)-(3.2*((log10(11.75*h_UT))^2)-4.97);
+                        pathloss = max(PL_rma_los, PL_rma_nlos_prime);
+                    end
+                    
+                otherwise
+                    error('Scenarios other than RMa, UMi, UMa are yet to be implemented.');
+            end
+            %}
+            
+            %MXC_1
+            % Apply path loss on IQ samples
+            scale = 10.^(-pathloss/20);
+            waveformOut = waveformIn * scale;
+        end
+        
+        function waveformOut = applyRxGain(obj, waveformIn)
+            %applyRxGain Apply receiver antenna gain
+            
+            scale = 10.^(obj.RxGain/20);
+            waveformOut = waveformIn.* scale;
+        end
+        
+        function waveformOut = applyThermalNoise(obj, waveformIn, pktInfo, selfInfo)
+            %applyThermalNoise Apply thermal noise
+            
+            % Thermal noise(in Watts) = BoltzmannConstant * Temperature (in Kelvin) * bandwidth of the channel.
+            Nt = physconst('Boltzmann') * selfInfo.Temperature * selfInfo.Bandwidth;
+            thermalNoise = (10^(obj.NoiseFigure/10)) * Nt; % In watts
+            totalnoise = thermalNoise;
+            % Calculate SNR
+            SNR = pktInfo.TxPower - ((10*log10(totalnoise)) + 30);
+            % Add noise
+            waveformOut = awgn(waveformIn,SNR,pktInfo.TxPower-30,'db');
+        end
+        
+        function logPackets(obj, info, macPDU, linkDir)
+            %logPackets Capture the MAC packets to a PCAP file
+            %
+            % logPackets(OBJ, INFO, MACPDU, LINKDIR)
+            %
+            % INFO - Contains the PUSCH/PDSCH information
+            %
+            % MACPDU - MAC PDU
+            %
+            % LINKDIR - 1 represents UL and 0 represents DL direction
+            
+            timestamp = round(obj.getCurrentTime()); % Timestamp in microseconds
+            obj.PacketMetaData.HARQID = info.HARQID;
+            obj.PacketMetaData.SlotNumber = info.NSlot;
+            
+            if linkDir % Uplink
+                obj.PacketMetaData.SystemFrameNumber = mod(obj.AFN, 1024);
+                obj.PacketMetaData.LinkDir = obj.PacketLogger.Uplink;
+            else % Downlink
+                % Get frame number of previous slot i.e the Tx slot. Reception ended at the
+                % end of previous slot
+                if obj.CurrSlot > 0
+                    prevSlotAFN = obj.AFN; % Previous slot was in the current frame
+                else
+                    % Previous slot was in the previous frame
+                    prevSlotAFN = obj.AFN - 1;
+                end
+                obj.PacketMetaData.SystemFrameNumber = mod(prevSlotAFN, 1024);
+                obj.PacketMetaData.LinkDir = obj.PacketLogger.Downlink;
+            end
+            write(obj.PacketLogger, macPDU, timestamp, 'PacketInfo', obj.PacketMetaData);
+        end
+    end
+
+    methods (Hidden = true)
+        function dlTTIRequest(obj, pduType, dlControlPDU)
+            dlControlRequest(obj, pduType, dlControlPDU);
+        end
+    end
 end