--- conflicted
+++ resolved
@@ -1,627 +1,614 @@
-% this launcher file is based on the modified version of NRInterferenceModelingWithToroidalWrapAroundExample
-% Changes have been made to make the simulation compliant with 3GPP specifications
-% This launcher is based on 3GPP TR37.910 V16.1.0, Annex 
-% detailed calibration parameters and assumptions are found in section 4 of RP-180524
-%
-
-
-%% clear workspace, clear command window, close all figures
-% clear
-% clc
-% close all
-
-%start timer
-tic
-
-%MXC_2
-disp('Simulation starting...');
-disp('Loading simulation parameter configurations...');
-
-%% Simulation parameter configuration
-rng('default'); % Reset the random number generator
-simParameters = []; % Clear the simParameters variable
-
-% simulation configuration
-simParameters.NumFramesSim = 2; % Simulation time, in number of 10 ms frames
-simParameters.EnableWrapAround = true; % Enable wrap-around modeling
-simParameters.Scenario='RMa'; %UMi, UMa or RMa
-simParameters.ScenarioConfiguration = 'A'; % A, B
-simParameters.ChannelModelType = 'CDL';
-simParameters.SchedulingType = 0; % Slot-based scheduling
-simParameters.EnableAllVisualization = false;%true;
-
-%MXC_2
-switch simParameters.Scenario
-    case 'UMa'
-        switch simParameters.ScenarioConfiguration
-            case 'A'
-                % Carrier frequency, channel bandwidth, and subcarrier spacing (SCS)
-                % See 3GPP TS 38.104 section 5.3.2
-                simParameters.SCS = 15; % kHz
-                simParameters.NumRBs = 52; 
-                % 15KHz SCS: 25->5MHz, 52->10MHz, 106->20MHz, 216->40MHz
-                % 30Khz SCS: 11->5MHz, 24->10Mhz, 51->20MHz, 106->40MHz
-                % see TR37.910 Table 8.1.1-2 for detail
-                % Assume that the UL and DL carriers have the same channel bandwidth
-                simParameters.DLBandwidth = 10e6; % Hz
-                simParameters.ULBandwidth = 10e6; % Hz
-
-                simParameters.DLCarrierFreq = 4e9; % Hz
-                simParameters.ULCarrierFreq = 4e9; % Hz
-                %see 3GPP TR37.910 Table 8.2.1-1 for detailed NR bands
-                %also found in Table 8.2.1-1 and 8.2.1-2 in TS38.104
-                simParameters.DuplexMode = 1; %0 - FDD; 1 - TDD
-                
-                simParameters.InterSiteDistance = 200; % Distance between adjacent gNBs in meters
-                simParameters.minUEgNBDistance = 10;
-                
-                % gNB configuration
-                simParameters.gNBHeight = 25; % meters
-                simParameters.AntennaDowntilt = 6; % degrees
-                simParameters.AntennaSlant = 0; % degrees
-                simParameters.GNBTxPower = 41; % Tx power for gNBs in dBm
-                simParameters.GNBRxGain = 8; % Receiver antenna gain at gNB in dBi
-                simParameters.GNBTxAnts = 128;
-                simParameters.GNBRxAnts = 1;
-                simParameters.GNBTxAntPanelSize = [8 8 2 1 1]; %[M N P Mg Ng]
-                simParameters.GNBRxAntPanelSize = [1 1 1 1 1]; %[M N P Mg Ng]
-                simParameters.GNBTxAntElementSpacing = [0.5 0.8 1 1]; % [dH dV dgv dgh] vertical and horzontal element spacing and panel spacing
-                simParameters.GNBRxAntElementSpacing = [0.5 0.8 1 1]; % [dH dV dgv dgh] vertical and horzontal element spacing and panel spacing
-                simParameters.GNBTxAntPolarizationAngles = [45 -45];
-                simParameters.GNBRxAntPolarizationAngles = 45;
-                simParameters.GNBAntElement = '38.901';
-                simParameters.GNBAntPolarizationModel = 'Model-2';
-                
-                % UE configuration
-                simParameters.NumUEsCell = 2; % Number of UEs in each cell
-                simParameters.UEHeight = 1.5; % meters
-                simParameters.UETxPower = 23; % Tx power for all the UEs in dBm
-                simParameters.UETxAnts = 1;
-                simParameters.UERxAnts = 4;
-                simParameters.UETxAntPanelSize = [1 1 1 1 1];
-                simParameters.UERxAntPanelSize = [1 2 2 1 1]; %[M N P Mg Ng]
-                simParameters.UETxAntElementSpacing = [0.5 0.5 1 1]; % [dH dV dgv dgh] vertical and horzontal element spacing and panel spacing
-                simParameters.UERxAntElementSpacing = [0.5 0.5 1 1]; % [dH dV dgv dgh] vertical and horzontal element spacing and panel spacing
-                simParameters.UETxAntPolarizationAngles = 0;
-                simParameters.UERxAntPolarizationAngles = [0 90];
-                simParameters.UEAntElement = 'isotropic';
-                simParameters.UEAntPolarizationModel = 'Model-2';
-                
-                
-                
-                
-                
-            case 'B'
-                disp('UMa_B');
-                error('NOT YET!');
-            otherwise
-            error('NO!');
-        end
-    case 'RMa'
-        switch simParameters.ScenarioConfiguration
-            case 'A'
-                % Carrier frequency, channel bandwidth, and subcarrier spacing (SCS)
-                % See 3GPP TS 38.104 section 5.3.2
-                simParameters.SCS = 15; % kHz
-                simParameters.NumRBs = 52; 
-                % 15KHz SCS: 25->5MHz, 52->10MHz, 106->20MHz, 216->40MHz
-                % 30Khz SCS: 11->5MHz, 24->10Mhz, 51->20MHz, 106->40MHz
-                % see TR37.910 Table 8.1.1-2 for detail
-                % Assume that the UL and DL carriers have the same channel bandwidth
-                simParameters.DLBandwidth = 10e6; % Hz
-                simParameters.ULBandwidth = 10e6; % Hz
-
-                simParameters.DLCarrierFreq = 710e6; % Hz
-                simParameters.ULCarrierFreq = 690e6; % Hz
-                %see 3GPP TR37.910 Table 8.2.1-1 for detailed NR bands
-                %also found in Table 8.2.1-1 and 8.2.1-2 in TS38.104
-                simParameters.DuplexMode = 0; %0 - FDD; 1 - TDD
-                %should be FDD, but TDD for now
-                
-                simParameters.InterSiteDistance = 1732; % Distance between adjacent gNBs in meters
-                simParameters.minUEgNBDistance = 10;
-                
-                % gNB configuration
-                simParameters.gNBHeight = 35; % meters
-                simParameters.AntennaDowntilt = 10; % degrees
-                simParameters.AntennaSlant = 0; % degrees
-                simParameters.GNBTxPower = 46; % Tx power for gNBs in dBm
-                simParameters.GNBRxGain = 8; % Receiver antenna gain at gNB in dBi
-                simParameters.GNBTxAnts = 64;
-                simParameters.GNBRxAnts = 1;
-                %YXC begin
-                simParameters.GNBTxAntPanelSize = [8 4 2 1 1]; %[M N P Mg Ng]
-                %YXC end
-                simParameters.GNBRxAntPanelSize = [1 1 1 1 1]; %[M N P Mg Ng]
-                simParameters.GNBTxAntElementSpacing = [0.5 0.8 1 1]; % [dH dV dgv dgh] vertical and horzontal element spacing and panel spacing
-                simParameters.GNBRxAntElementSpacing = [0.5 0.8 1 1]; % [dH dV dgv dgh] vertical and horzontal element spacing and panel spacing
-                simParameters.GNBTxAntPolarizationAngles = [45 -45];
-                simParameters.GNBRxAntPolarizationAngles = 45;
-                simParameters.GNBAntElement = '38.901';
-                simParameters.GNBAntPolarizationModel = 'Model-2';
-                
-                
-                % UE configuration
-                simParameters.NumUEsCell = 10; % Number of UEs in each cell
-                simParameters.UEHeight = 1.5; % meters
-                simParameters.UETxPower = 23; % Tx power for all the UEs in dBm
-                simParameters.UETxAnts = 1;
-                simParameters.UERxAnts = 2;
-                simParameters.UETxAntPanelSize = [1 1 1 1 1];
-                simParameters.UERxAntPanelSize = [1 1 2 1 1]; %[M N P Mg Ng]
-                simParameters.UETxAntElementSpacing = [0.5 0.5 1 1]; % [dH dV dgv dgh] vertical and horzontal element spacing and panel spacing
-                simParameters.UERxAntElementSpacing = [0.5 0.5 1 1]; % [dH dV dgv dgh] vertical and horzontal element spacing and panel spacing
-                simParameters.UETxAntPolarizationAngles = 0;
-                simParameters.UERxAntPolarizationAngles = [0 90];
-                simParameters.UEAntElement = 'isotropic';
-                simParameters.UEAntPolarizationModel = 'Model-2';
-            case 'B'
-                disp('RMa_B');
-                error('NOT YET!');
-            otherwise
-            error('NO!');
-        end
-    otherwise
-    error('NO!');
-end
-
-% Fast fading tables
-load FastFadingTabs.mat; % Load 3GPP TR 38.901 Table 7.5-6, 7.5-7, 7.5-8, 7.5-9, 7.5-10, 7.5-11 to workspace
-simParameters.FastFadingTabs = FastFadingTabs; % Functions cannot use the variables from workspace directly
-
-
-
-
-% Specify the signal-to-interference-plus-noise ratio (SINR) to CQI mapping table for a block error rate (BLER) of 0.1.
-simParameters.SINR90pc = [-5.46 -0.46 4.54 9.05 11.54 14.04 15.54 18.04 ...
-    20.04 22.43 24.93 25.43 27.43 30.43 33.43];
-
-% Specify the scheduling strategy and the maximum limit on the RBs allotted for PUSCH and PDSCH.
-% The transmission limit applies only to new PUSCH and PDSCH assignments, and not to the retransmissions.
-simParameters.SchedulerStrategy = 'RR'; % Supported scheduling strategies: 'PF', 'RR', and 'BestCQI'
-simParameters.RBAllocationLimitUL = 20; % For PUSCH
-simParameters.RBAllocationLimitDL = 20; % For PDSCH 
-
-%% Logging and Visualization Configuration
-% Specify the ID of cell of interest as an integer between 1 and 56, inclusive. 
-% The example shows visualizations and metrics for this cell and the central cell, cell-0.
-simParameters.CellOfInterest = 2; %Set a value from 1 to 56. Set the value to 0 to visualize cell-0 only.
-% column vector to be consistant  
-% i dont understand why this needs to be a scalar, comment validateattributes out for now
-validateattributes(simParameters.CellOfInterest, {'numeric'}, {'integer', 'scalar', '>=', 0, '<=', 56}, 'simParameters.CellOfInterest', 'CellOfInterest')
-% The CQIVisualization and RBVisualization parameters control the display of the CQI visualization of RBs and the RB assignment visualization. 
-% To enable the RB visualization plot, set the RBVisualization field to true.
-%MXC_3
-if simParameters.EnableAllVisualization
-    simParameters.CQIVisualization = true;
-    simParameters.RBVisualization = true;
-else
-    simParameters.CQIVisualization = false;
-    simParameters.RBVisualization = false;
-end
-%MXC_3
-%Update the output metrics plots periodically, specifying NumMetricsSteps updates within the simulation.
-simParameters.NumMetricsSteps = 10;
-%Write the logs to MAT-files. The example uses these logs for post-simulation analysis and visualization.
-simParameters.ParametersLogFile = 'simParameters'; % For logging the simulation parameters
-simParameters.SimulationLogFile = 'simulationLogs'; % For logging the simulation logs
-
-%% Application traffic configuration
-% Automatically generates the parameters in accordance to the number of UEs
-ulPacketPeriodicity = 10 * ones(simParameters.NumUEsCell,1); % Periodicity, in ms, at which the UEs generate UL packets
-ulPacketSize = 2e4 * ones(simParameters.NumUEsCell,1); % Size of generated UL packets, in bytes
-dlPacketPeriodicity = 10 * ones(simParameters.NumUEsCell,1); % Periodicity, in ms, at which gNB generates DL packets
-dlPacketSize = 2e4 * ones(simParameters.NumUEsCell,1); % Size of generated DL packets, in bytes
-
-%% Derived Parameters
-% Compute the derived parameters based on the primary configuration parameters specified in the previous section, and set some example-specific constants.
-
-
-simParameters.NumClusters = 1;
-simParameters.NumSitesPerCluster = 57; % Number of gNBs per cluster
-
-% Set the UE and gNB positions.
-[simParameters.gNBBearing, simParameters.GNBPositions, simParameters.UEPositions, simParameters.CellPositions, simParameters.UEStates] = hMacrocellTopology(simParameters);
-simParameters.NCellIDList = 0:simParameters.NumSitesPerCluster-1; % List of physical cell IDs
-
-%MXC_2 begin
-%{
-% Specify the CSI-RS resource configuration, assuming that all UEs measure channel quality on the same CSI-RS resource.
-%simParameters.CSIRSRowNumber = 2; % Possible row numbers for single transmit antenna case are 1 and 2
-simParameters.CSIRSRowNumber = 12; 
-simParameters.SubbandSize = 8; % Size of sub-band for CQI reporting in terms of number of RBs
-%}
-
-%copied from mimo example
-%YXC begin
-% Temporarily make the number of antenna ports and the number of antenna
-% elements equal, as 5G Toolbox does not support flexible layer mapping
-simParameters.CSIRSRowNumber = 11; % CSI-RS row number as per 3GPP TS 38.211 Table 7.4.1.5.3-1
-simParameters.CSIRSSubcarrierLocation = [1 3 5 7];
-simParameters.CSIRSSymbolLocation = 0;
-simParameters.CSIRSPeriod = [10 2];  % Slot periodicity and offset
-simParameters.PMIMode = 'Subband';  % 'Wideband' or 'Subband'
-simParameters.CQIMode = 'Subband';  % 'Wideband' or 'Subband'
-simParameters.PanelDimensions = [8 1]; % [N1 N2] as per 3GPP TS 38.214 Table 5.2.2.2.12
-simParameters.SubbandSize = 4; % Refer TS 38.214 Table 5.2.1.4-2 for valid subband sizes
-simParameters.CodebookMode = 1; % 1 or 2
-simParameters.RankIndicator = 2; 
-% Copied from https://www.sharetechnote.com/html/lte_toolbox/Matlab_LteToolbox_5G_CSI_RS.html#Example_p8_Ex01
-<<<<<<< HEAD
-simParameters.CSIRSRowNumber = 6; 
-simParameters.CSIRSSubcarrierLocation = [2 4 6 8];
-simParameters.CSIRSSymbolLocation = 3;
-simParameters.CSIRSPeriod = [4 0];
-simParameters.PMIMode = 'Subband';
-simParameters.CQIMode = 'Subband';
-simParameters.PanelDimensions = [2 2]; % This is different from the one shown in the URL
-simParameters.SubbandSize = 4;
-simParameters.CodebookMode = 2;
-simParameters.RankIndicator = 2; 
-=======
-% simParameters.CSIRSRowNumber = 6; 
-% simParameters.CSIRSSubcarrierLocation = [2 4 6 8];
-% simParameters.CSIRSSymbolLocation = 3;
-% simParameters.CSIRSPeriod = [40 1];
-% simParameters.PMIMode = 'Subband';
-% simParameters.CQIMode = 'Subband';
-% simParameters.PanelDimensions = [2 2]; % This is different from the one shown in the URL
-% simParameters.SubbandSize = 4;
-% simParameters.CodebookMode = 1;
-% simParameters.RankIndicator = 2; 
->>>>>>> 3e42b894
-%{
-% Change DL to SISO for testing
-% Configuration copied from the original example
-% simParameters.CSIRSRowNumber = 2; % Possible row numbers for single transmit antenna case are 1 and 2
-% simParameters.SubbandSize = 8; % Size of sub-band for CQI reporting in terms of number of RBs
-% simParameters.PanelDimensions = [1,1];
-%}
-%YXC end
-%MXC_2 end
-
-% Calculate the slot duration for the selected SCS and the number of slots in a 10 ms frame.
-slotDuration = 1/(simParameters.SCS/15); % In ms
-numSlotsFrame = 10/slotDuration; % Number of slots in a 10 ms frame
-numSlotsSim = simParameters.NumFramesSim*numSlotsFrame; % Number of slots in the simulation
-
-% Set the interval at which the example updates metrics visualization, number of slots. 
-% Because this example uses a time granularity of one slot, the MetricsStepSize field must be an integer.
-simParameters.MetricsStepSize = ceil(numSlotsSim / simParameters.NumMetricsSteps);
-if mod(numSlotsSim, simParameters.NumMetricsSteps) ~= 0
-    % Update the NumMetricsSteps parameter if it does not exactly divide NumSlotsSim
-    simParameters.NumMetricsSteps = floor(numSlotsSim / simParameters.MetricsStepSize);
-end
-
-% Specify one logical channel in each UE, and set the logical channel configuration for all nodes (UEs and gNBs) in the example.
-numLogicalChannels = 1;
-simParameters.LCHConfig.LCID = 4; % Logical channel ID (logical channel ID of data radio bearers starts from 4)
-
-% Specify the RLC entity direction as 0 to specify DL only, 1 to specify UL only, or 2 to specify both UL and DL.
-simParameters.RLCConfig.EntityDir = 2;
-
-% Create RLC channel configuration structure.
-rlcChannelConfigStruct.LCGID = 1; % Mapping between logical channel and logical channel group ID
-rlcChannelConfigStruct.Priority = 1; % Priority of each logical channel
-rlcChannelConfigStruct.PBR = 8; % Prioritized bitrate (PBR), in kilobytes per second, of each logical channel
-rlcChannelConfigStruct.BSD = 10; % Bucket size duration (BSD), in ms, of each logical channel
-rlcChannelConfigStruct.EntityType = simParameters.RLCConfig.EntityDir;
-rlcChannelConfigStruct.LogicalChannelID = simParameters.LCHConfig.LCID;
-
-% Set the maximum RLC service data unit (SDU) length, in bytes, as specified in 3GPP TS 38.323, and the total number of nodes in the simulation.
-simParameters.maxRLCSDULength = 9000;
-simParameters.MaxReceivers = simParameters.NumSitesPerCluster*(simParameters.NumUEsCell + 1);
-
-if ~isfield(simParameters, 'SchedulingType') || simParameters.SchedulingType == 0 % No scheduling type or slot-based scheduling
-    rbAssignmentPlotPeriodicity = numSlotsFrame; % Update RB assignment visualization every frame (10 ms)
-    tickGranularity = 14;
-    simParameters.PUSCHMappingType = 'A';
-    simParameters.PDSCHMappingType = 'A';
-else % Symbol-based scheduling
-    rbAssignmentPlotPeriodicity = 1; % Update RB assignment visualization every slot
-    tickGranularity = 1;
-    simParameters.PUSCHMappingType = 'B';
-    simParameters.PDSCHMappingType = 'B';
-end
-
-%% Multicell Setup
-% Set up the 57-cell topology.
-% For each cell, create the gNB and UE objects, initialize the channel quality information for UEs, and set up the logical channel at gNB and UEs. 
-% The hNRGNB and hNRUE helper classes create gNB and UE nodes respectively, containing the RLC, MAC, and PHY layers.
-
-%MXC_2
-disp('Generating topology...');
-gNB = cell(simParameters.NumSitesPerCluster, 1);
-UEs = cell(simParameters.NumSitesPerCluster, simParameters.NumUEsCell);
-
-%Create DL and UL packet distribution objects, and initialize a wrap-around distance calculator callback.
-dlPacketDistributionObj = hNRPacketDistribution(simParameters, 0); % 0 for DL
-ulPacketDistributionObj = hNRPacketDistribution(simParameters, 1); % 1 for UL
-if simParameters.EnableWrapAround
-    distCalc = @(TxPos,RxPos) wDistCalc(simParameters.InterSiteDistance/3,TxPos,RxPos);
-else
-    distCalc = @(TxPos,RxPos) wDistCalc(simParameters.InterSiteDistance/3,TxPos,RxPos,'NoWrapAround');
-end
-
-%Initialize YusUtilityObj
-YUO = YusUtilityObj(simParameters, numSlotsSim);
-
-for siteIdx = 1:simParameters.NumSitesPerCluster
-    simParameters.NCellID = simParameters.NCellIDList(siteIdx); % Cell ID
-    simParameters.Position = simParameters.GNBPositions(siteIdx, :);
-    simParameters.NumUEs = simParameters.NumUEsCell; % Number of UEs in a cell
-    % Create scheduler
-    switch(simParameters.SchedulerStrategy)
-        case 'RR' % Round robin scheduler
-            scheduler = hNRSchedulerRoundRobin(simParameters);
-        case 'PF' % Proportional fair scheduler
-            scheduler = hNRSchedulerProportionalFair(simParameters);
-        case 'BestCQI' % Best CQI scheduler
-            scheduler = hNRSchedulerBestCQI(simParameters);
-    end
-    
-    % Create gNB
-    gNB{siteIdx} = hNRGNB(simParameters);
-    addScheduler(gNB{siteIdx}, scheduler); % Add scheduler to gNB
-    gNB{siteIdx}.PhyEntity = hNRGNBPhy(simParameters, siteIdx); % Create PHY layer instance
-    configurePhy(gNB{siteIdx}, simParameters); % Configure PHY layer
-    % Register distance calculator for wrap-around distance computations
-    gNB{siteIdx}.DistanceCalculatorFcn = distCalc;
-    setPhyInterface(gNB{siteIdx}); % Set up the interface to PHY layer
-
-    for ueIdx = 1:simParameters.NumUEsCell
-        simParameters.Position = simParameters.UEPositions{siteIdx}(ueIdx, :); % Position of UE in (x,y,z) coordinates
-        UEs{siteIdx, ueIdx} = hNRUE(simParameters, ueIdx);
-        UEs{siteIdx, ueIdx}.PhyEntity = hNRUEPhy(simParameters, siteIdx, ueIdx); % Create PHY layer instance
-        UEs{siteIdx, ueIdx}.PhyEntity.StoreCQIInfo = @YUO.storeCQIInfo; % Register the callback to YusUtilityObj
-        UEs{siteIdx, ueIdx}.PhyEntity.YusUtilityParameter.YUO = YUO;    % Store handle of YUO in UE PHY
-        configurePhy(UEs{siteIdx, ueIdx}, simParameters); % Configure PHY layer
-        % Register distance calculator for wrap-around distance computations
-        UEs{siteIdx, ueIdx}.DistanceCalculatorFcn =  distCalc;
-        setPhyInterface(UEs{siteIdx, ueIdx}); % Set up the interface to PHY
-
-        % Set up logical channel at gNB for the UE
-        configureLogicalChannel(gNB{siteIdx}, ueIdx, rlcChannelConfigStruct);
-        % Set up logical channel at UE
-        configureLogicalChannel(UEs{siteIdx, ueIdx}, ueIdx, rlcChannelConfigStruct);
-
-        % Add data traffic pattern generators to gNB and UE nodes
-        % Calculate the data rate (in kbps) of On-Off traffic pattern using
-        % packet size (in bytes) and packet interval (in ms)
-        ulDataRate = ceil(1000/ulPacketPeriodicity(ueIdx)) * ulPacketSize(ueIdx) * 8e-3;
-        % Limit the size of the generated application packet to the maximum RLC
-        % SDU size. The maximum supported RLC SDU size is 9000 bytes
-        if ulPacketSize(ueIdx) > simParameters.maxRLCSDULength
-            ulPacketSize(ueIdx) = simParameters.maxRLCSDULength;
-        end
-        % Create an object for On-Off network traffic pattern and add it to the
-        % specified UE. This object generates the uplink data traffic on the UE
-        ulApp = networkTrafficOnOff('PacketSize', ulPacketSize(ueIdx), 'GeneratePacket', true, ...
-            'OnTime', simParameters.NumFramesSim/100, 'OffTime', 0, 'DataRate', ulDataRate);
-        UEs{siteIdx, ueIdx}.addApplication(ueIdx, simParameters.LCHConfig.LCID, ulApp);
-        
-        dlDataRate = ceil(1000/dlPacketPeriodicity(ueIdx)) * dlPacketSize(ueIdx) * 8e-3;
-        if dlPacketSize(ueIdx) > simParameters.maxRLCSDULength
-            dlPacketSize(ueIdx) = simParameters.maxRLCSDULength;
-        end
-        % Create an object for On-Off network traffic pattern for the specified
-        % UE and add it to the gNB. This object generates the downlink data
-        % traffic on the gNB for the UE
-        dlApp = networkTrafficOnOff('PacketSize', dlPacketSize(ueIdx), 'GeneratePacket', true, ...
-            'OnTime', simParameters.NumFramesSim/100, 'OffTime', 0, 'DataRate', dlDataRate);
-        gNB{siteIdx}.addApplication(ueIdx, simParameters.LCHConfig.LCID, dlApp);
-    end
-    
-    % Setup the UL and DL packet distribution mechanism
-    hNRSetUpPacketDistribution(simParameters, gNB{siteIdx}, UEs(siteIdx, :), dlPacketDistributionObj, ulPacketDistributionObj);
-end
-
-% Set up logging and visualization, specifying the central cell (cell 0) and the cell of interest.
-%MXC_2
-%cellsOfInterest = unique([0; simParameters.CellOfInterest]);
-cellsOfInterest = (0:56)';%[0; 1; 2];
-numCellsOfInterest = length(cellsOfInterest); % Number of cells that the example logs and visualizes
-%YXC begin
-YUO.cellOfInterestIdx = numCellsOfInterest;
-%YXC end
-
-% Visualize the network topology
-hTopologyVisualizer(simParameters);   
-
-% Log and visualize PHY and MAC metrics in cell arrays.
-simSchedulingLogger = cell(numCellsOfInterest, 1);
-% Cell array for PHY metrics logging and visualization
-simPhyLogger = cell(numCellsOfInterest, 1);
-visualizer = cell(numCellsOfInterest, 1);
-
-for siteIdx = 1:numCellsOfInterest
-    simParameters.NCellID = cellsOfInterest(siteIdx);
-    simParameters.CellOfInterest = simParameters.NCellID;
-    % Create an object for MAC scheduling information visualization and logging
-    simSchedulingLogger{siteIdx} = hNRSchedulingLogger(simParameters); 
-    % Create an object for PHY layer metrics logging
-    simPhyLogger{siteIdx} = hNRPhyLogger(simParameters);
-    % Create visualization object for MAC and PHY metrics 
-    %comment out visualization code to speed up simulation
-    
-    if simParameters.EnableAllVisualization
-        %YXC begin
-        visualizer{siteIdx} = hNRMetricsVisualizer(simParameters, 'MACLogger', simSchedulingLogger{siteIdx}, 'PhyLogger', simPhyLogger{siteIdx},'siteIdx',siteIdx,'YUO',YUO);
-        %YXC end
-    end
-end
-%YXC begin
-ConfTime = toc;
-ConfTime = seconds(ConfTime);
-disp(['Time elapsed: ',datestr(ConfTime,'MM:SS')])
-disp('Configuration finished. Start processing loop.')
-%YXC end
-%% Processing Loop
-% Simulation is run slot by slot. For each cell, in each slot, these operations are executed:
-% *Run the MAC and PHY layers of gNB
-% *Run the MAC and PHY layers of UEs
-% *Log and visualize metrics for each layer
-% *Advance the timer for the nodes and send a trigger to application and RLC layers every millisecond. 
-% *The application layer and RLC layer execute their scheduled operations based on a 1 ms timer trigger.
-
-
-slotNum = 0;
-numSymbolsSim = numSlotsSim * 14; % Simulation time in units of symbol duration
-% Run processing loop
-for symbolNum = 1 : tickGranularity : numSymbolsSim
-
-    %MXC_2
-    %show which symbol is currently being run
-    %fprintf('running slot # %d out of %d \n',(((symbolNum-1)/14)+1), numSlotsSim);
-    %MXC_2
-
-    if mod(symbolNum - 1, 14) == 0
-        slotNum = slotNum + 1;
-    end
-    
-    % Because all the cells operate on the same SCS, slot durations do not vary
-    for siteIdx = 1:simParameters.NumSitesPerCluster % For each site
-        run(gNB{siteIdx});
-        
-        % Run MAC and PHY layers of UEs
-        for ueIdx = 1:simParameters.NumUEsCell
-
-            %Push indices into YusUtilityObj
-            pushTriple(YUO,slotNum,siteIdx,ueIdx);
-            
-            run(UEs{siteIdx, ueIdx});
-            %YXC begin
-            % Log simulation progress
-            Time = toc;
-            Time = seconds(Time);
-            LoopTime = Time - ConfTime;
-            Progress = ((symbolNum-1)/tickGranularity*simParameters.NumSitesPerCluster*...
-                simParameters.NumUEsCell+(siteIdx-1)*simParameters.NumUEsCell+ueIdx)/...
-                (numSlotsSim*simParameters.NumSitesPerCluster*simParameters.NumUEsCell);
-            TimeLeft = LoopTime/Progress + ConfTime - LoopTime;
-            disp(['Time elapsed: ',datestr(Time,'dd:HH:MM:SS'), '. Remaining time: ',datestr(TimeLeft,'dd:HH:MM:SS')])
-            disp(['Progress: ',num2str(floor(100*Progress)),'%. ',...
-                'Processed: UE(',num2str(ueIdx),'/',num2str(simParameters.NumUEsCell),') in ',...
-                'cell(',num2str(siteIdx),'/',num2str(simParameters.NumSitesPerCluster),') of ',...
-                'slot(',num2str(floor((symbolNum-1)/tickGranularity)+1),'/',num2str(numSlotsSim),').'])
-            %YXC end
-        end
-
-        cellIdx = find((siteIdx-1) == cellsOfInterest, 1);
-        if ~isempty(cellIdx)
-            % MAC logging
-            logCellSchedulingStats(simSchedulingLogger{cellIdx}, symbolNum, gNB{siteIdx}, UEs(siteIdx, :));
-
-            % PHY logging
-            logCellPhyStats(simPhyLogger{cellIdx}, symbolNum, gNB{siteIdx}, UEs(siteIdx, :));
-        end
-    end
-    
-    for siteIdx = 1:simParameters.NumSitesPerCluster
-        % Advance timer ticks for gNB and UEs by the number of symbols per slot
-        advanceTimer(gNB{siteIdx}, tickGranularity);
-        for ueIdx = 1:simParameters.NumUEsCell
-
-            %Push indices into YusUtilityObj
-            pushTriple(YUO,slotNum,siteIdx,ueIdx);
-
-            advanceTimer(UEs{siteIdx, ueIdx}, tickGranularity);
-        end
-    end
-    %MXC_3
-    if simParameters.EnableAllVisualization
-        for idx = 1:numCellsOfInterest
-            % Visualization
-            % Check slot boundary
-            if symbolNum > 1 && ((simParameters.SchedulingType == 1 && mod(symbolNum, 14) == 0) || (simParameters.SchedulingType == 0 && mod(symbolNum-1, 14) == 0))
-                % RB assignment visualization (if enabled)
-                if simParameters.RBVisualization
-                    if mod(slotNum, rbAssignmentPlotPeriodicity) == 0
-                        % Plot at slot boundary, if the update periodicity is reached
-                        plotRBGrids(simSchedulingLogger{idx});
-                    end
-                end
-                % CQI grid visualization (if enabled)
-                if simParameters.CQIVisualization
-                    if mod(slotNum, numSlotsFrame) == 0 % Plot at frame boundary
-                        plotCQIRBGrids(simSchedulingLogger{idx});
-                    end
-                end
-                % If the update periodicity is reached, plot scheduler metrics and PHY metrics visualization
-                % at slot boundary
-                if mod(slotNum, simParameters.MetricsStepSize) == 0
-                    plotMetrics(visualizer{idx}, slotNum);
-                end
-            end
-        end
-    end
-    
-    %MXC_3
-    
-    
-    %yuxtime = toc;
-    %lineToPrint = ['Elapsed time: ', datestr(seconds(yuxtime),'dd:HH:MM:SS')];
-    %disp(lineToPrint);
-
-end
-
-for idx = 1:numCellsOfInterest
-    [dlStats, ulStats] = getPerformanceIndicators(simSchedulingLogger{idx});
-    [logInfo.BLERLogs, logInfo.AvgBLERLogs] = getBLERLogs(simPhyLogger{idx}); % Block Error rate logs
-    fprintf('\n\nMetrics for cell %d :\n\n', cellsOfInterest(idx));
-    fprintf('Peak UL throughput: %0.2f Mbps. Achieved average UL Throughput: %0.2f Mbps', ulStats(1, 1), ulStats(2, 1));
-    fprintf('\nPeak DL throughput: %0.2f Mbps. Achieved average DL Throughput: %0.2f Mbps', dlStats(1, 1), dlStats(2, 1));
-    fprintf('\nAchieved average UL Goodput: %0.2f Mbps. Achieved average DL Goodput: %0.2f Mbps', ulStats(5, 1), dlStats(5, 1));
-    fprintf('\nPeak UL spectral efficiency: %0.2f bits/s/Hz. Achieved average UL spectral efficiency: %0.2f bits/s/Hz ', ulStats(3, 1), ulStats(4, 1));
-    fprintf('\nPeak DL spectral efficiency: %0.2f bits/s/Hz. Achieved average DL spectral efficiency: %0.2f bits/s/Hz', dlStats(3, 1), dlStats(4, 1));
-    disp(['Block error rate for each UE in the uplink direction: [' num2str(round(logInfo.AvgBLERLogs(:, 2)', 2)) ']']);
-    disp(['Block error rate for each UE in the downlink direction: [' num2str(round(logInfo.AvgBLERLogs(:, 1)', 2)) ']']);
-end
-
-%% Simulation Logs
-% The parameters used for simulation and the simulation logs are saved in MAT-files for post simulation analysis and visualization.
-% The simulation parameters are saved in a MAT-file with the file name as the value of configuration parameter simParameters.ParametersLogFile. 
-% For more details, see the NR Intercell Interference Modeling example.
-
-% Get the logs
-if(simParameters.DuplexMode == 0) % FDD
-    logInfo = struct('NCellID', [], 'DLTimeStepLogs', [], 'ULTimeStepLogs', [], 'SchedulingAssignmentLogs', [], 'BLERLogs', [], 'AvgBLERLogs', []);
-else
-    logInfo = struct('TimeStepLogs', [], 'SchedulingAssignmentLogs', [], 'BLERLogs', [], 'AvgBLERLogs', []);
-end
-simulationLogs = cell(simParameters.NumSitesPerCluster, 1);
-for siteIdx = 1:numCellsOfInterest
-    logInfo.NCellID = cellsOfInterest(siteIdx);
-    if(simParameters.DuplexMode == 0) % FDD
-        [logInfo.DLTimeStepLogs, logInfo.ULTimeStepLogs] = getSchedulingLogs(simSchedulingLogger{siteIdx});
-    else % TDD
-        logInfo.TimeStepLogs = getSchedulingLogs(simSchedulingLogger{siteIdx});
-    end
-    logInfo.SchedulingAssignmentLogs = getGrantLogs(simSchedulingLogger{siteIdx}); % Scheduling assignments log
-    [logInfo.BLERLogs, logInfo.AvgBLERLogs] = getBLERLogs(simPhyLogger{siteIdx}); % Block error rate logs
-    simulationLogs{siteIdx, 1} = logInfo;
-end
-save(simParameters.ParametersLogFile, 'simParameters'); % Save simulation parameters in a MAT-file
-save(simParameters.SimulationLogFile, 'simulationLogs'); % Save simulation logs in a MAT-file
-SaveFile(YUO); % Save data in YUO in a MAT-file
-%MXC_2
-SINR_plotting_trail(YUO);
-%YXC begim
-plotThroughputCDF(YUO,'DL');
-%YXC end
-%MXC_2
-% disp('simulation complete');
-% elapsed_time=toc;
-% lineToPrint = ['Elapsed time: ', datestr(datenum(0,0,0,0,0,elapsed_time),'dd:HH:MM:SS')];
-% disp(lineToPrint);
-%MXC_2
-
-%YXC begin
-EndTime = toc;
-EndTime = seconds(EndTime);
-disp(['Simulation finished. Total time: ',datestr(EndTime,'dd:HH:MM:SS')])
-%YXC end
-
-
-
-
+% this launcher file is based on the modified version of NRInterferenceModelingWithToroidalWrapAroundExample
+% Changes have been made to make the simulation compliant with 3GPP specifications
+% This launcher is based on 3GPP TR37.910 V16.1.0, Annex 
+% detailed calibration parameters and assumptions are found in section 4 of RP-180524
+%
+
+
+%% clear workspace, clear command window, close all figures
+% clear
+% clc
+% close all
+
+%start timer
+tic
+
+%MXC_2
+disp('Simulation starting...');
+disp('Loading simulation parameter configurations...');
+
+%% Simulation parameter configuration
+rng('default'); % Reset the random number generator
+simParameters = []; % Clear the simParameters variable
+
+% simulation configuration
+simParameters.NumFramesSim = 2; % Simulation time, in number of 10 ms frames
+simParameters.EnableWrapAround = true; % Enable wrap-around modeling
+simParameters.Scenario='RMa'; %UMi, UMa or RMa
+simParameters.ScenarioConfiguration = 'A'; % A, B
+simParameters.ChannelModelType = 'CDL';
+simParameters.SchedulingType = 0; % Slot-based scheduling
+simParameters.EnableAllVisualization = false;%true;
+
+%MXC_2
+switch simParameters.Scenario
+    case 'UMa'
+        switch simParameters.ScenarioConfiguration
+            case 'A'
+                % Carrier frequency, channel bandwidth, and subcarrier spacing (SCS)
+                % See 3GPP TS 38.104 section 5.3.2
+                simParameters.SCS = 15; % kHz
+                simParameters.NumRBs = 52; 
+                % 15KHz SCS: 25->5MHz, 52->10MHz, 106->20MHz, 216->40MHz
+                % 30Khz SCS: 11->5MHz, 24->10Mhz, 51->20MHz, 106->40MHz
+                % see TR37.910 Table 8.1.1-2 for detail
+                % Assume that the UL and DL carriers have the same channel bandwidth
+                simParameters.DLBandwidth = 10e6; % Hz
+                simParameters.ULBandwidth = 10e6; % Hz
+
+                simParameters.DLCarrierFreq = 4e9; % Hz
+                simParameters.ULCarrierFreq = 4e9; % Hz
+                %see 3GPP TR37.910 Table 8.2.1-1 for detailed NR bands
+                %also found in Table 8.2.1-1 and 8.2.1-2 in TS38.104
+                simParameters.DuplexMode = 1; %0 - FDD; 1 - TDD
+                
+                simParameters.InterSiteDistance = 200; % Distance between adjacent gNBs in meters
+                simParameters.minUEgNBDistance = 10;
+                
+                % gNB configuration
+                simParameters.gNBHeight = 25; % meters
+                simParameters.AntennaDowntilt = 6; % degrees
+                simParameters.AntennaSlant = 0; % degrees
+                simParameters.GNBTxPower = 41; % Tx power for gNBs in dBm
+                simParameters.GNBRxGain = 8; % Receiver antenna gain at gNB in dBi
+                simParameters.GNBTxAnts = 128;
+                simParameters.GNBRxAnts = 1;
+                simParameters.GNBTxAntPanelSize = [8 8 2 1 1]; %[M N P Mg Ng]
+                simParameters.GNBRxAntPanelSize = [1 1 1 1 1]; %[M N P Mg Ng]
+                simParameters.GNBTxAntElementSpacing = [0.5 0.8 1 1]; % [dH dV dgv dgh] vertical and horzontal element spacing and panel spacing
+                simParameters.GNBRxAntElementSpacing = [0.5 0.8 1 1]; % [dH dV dgv dgh] vertical and horzontal element spacing and panel spacing
+                simParameters.GNBTxAntPolarizationAngles = [45 -45];
+                simParameters.GNBRxAntPolarizationAngles = 45;
+                simParameters.GNBAntElement = '38.901';
+                simParameters.GNBAntPolarizationModel = 'Model-2';
+                
+                % UE configuration
+                simParameters.NumUEsCell = 2; % Number of UEs in each cell
+                simParameters.UEHeight = 1.5; % meters
+                simParameters.UETxPower = 23; % Tx power for all the UEs in dBm
+                simParameters.UETxAnts = 1;
+                simParameters.UERxAnts = 4;
+                simParameters.UETxAntPanelSize = [1 1 1 1 1];
+                simParameters.UERxAntPanelSize = [1 2 2 1 1]; %[M N P Mg Ng]
+                simParameters.UETxAntElementSpacing = [0.5 0.5 1 1]; % [dH dV dgv dgh] vertical and horzontal element spacing and panel spacing
+                simParameters.UERxAntElementSpacing = [0.5 0.5 1 1]; % [dH dV dgv dgh] vertical and horzontal element spacing and panel spacing
+                simParameters.UETxAntPolarizationAngles = 0;
+                simParameters.UERxAntPolarizationAngles = [0 90];
+                simParameters.UEAntElement = 'isotropic';
+                simParameters.UEAntPolarizationModel = 'Model-2';
+                
+                
+                
+                
+                
+            case 'B'
+                disp('UMa_B');
+                error('NOT YET!');
+            otherwise
+            error('NO!');
+        end
+    case 'RMa'
+        switch simParameters.ScenarioConfiguration
+            case 'A'
+                % Carrier frequency, channel bandwidth, and subcarrier spacing (SCS)
+                % See 3GPP TS 38.104 section 5.3.2
+                simParameters.SCS = 15; % kHz
+                simParameters.NumRBs = 52; 
+                % 15KHz SCS: 25->5MHz, 52->10MHz, 106->20MHz, 216->40MHz
+                % 30Khz SCS: 11->5MHz, 24->10Mhz, 51->20MHz, 106->40MHz
+                % see TR37.910 Table 8.1.1-2 for detail
+                % Assume that the UL and DL carriers have the same channel bandwidth
+                simParameters.DLBandwidth = 10e6; % Hz
+                simParameters.ULBandwidth = 10e6; % Hz
+
+                simParameters.DLCarrierFreq = 710e6; % Hz
+                simParameters.ULCarrierFreq = 690e6; % Hz
+                %see 3GPP TR37.910 Table 8.2.1-1 for detailed NR bands
+                %also found in Table 8.2.1-1 and 8.2.1-2 in TS38.104
+                simParameters.DuplexMode = 0; %0 - FDD; 1 - TDD
+                %should be FDD, but TDD for now
+                
+                simParameters.InterSiteDistance = 1732; % Distance between adjacent gNBs in meters
+                simParameters.minUEgNBDistance = 10;
+                
+                % gNB configuration
+                simParameters.gNBHeight = 35; % meters
+                simParameters.AntennaDowntilt = 10; % degrees
+                simParameters.AntennaSlant = 0; % degrees
+                simParameters.GNBTxPower = 46; % Tx power for gNBs in dBm
+                simParameters.GNBRxGain = 8; % Receiver antenna gain at gNB in dBi
+                simParameters.GNBTxAnts = 64;
+                simParameters.GNBRxAnts = 1;
+                %YXC begin
+                simParameters.GNBTxAntPanelSize = [8 4 2 1 1]; %[M N P Mg Ng]
+                %YXC end
+                simParameters.GNBRxAntPanelSize = [1 1 1 1 1]; %[M N P Mg Ng]
+                simParameters.GNBTxAntElementSpacing = [0.5 0.8 1 1]; % [dH dV dgv dgh] vertical and horzontal element spacing and panel spacing
+                simParameters.GNBRxAntElementSpacing = [0.5 0.8 1 1]; % [dH dV dgv dgh] vertical and horzontal element spacing and panel spacing
+                simParameters.GNBTxAntPolarizationAngles = [45 -45];
+                simParameters.GNBRxAntPolarizationAngles = 45;
+                simParameters.GNBAntElement = '38.901';
+                simParameters.GNBAntPolarizationModel = 'Model-2';
+                
+                
+                % UE configuration
+                simParameters.NumUEsCell = 10; % Number of UEs in each cell
+                simParameters.UEHeight = 1.5; % meters
+                simParameters.UETxPower = 23; % Tx power for all the UEs in dBm
+                simParameters.UETxAnts = 1;
+                simParameters.UERxAnts = 2;
+                simParameters.UETxAntPanelSize = [1 1 1 1 1];
+                simParameters.UERxAntPanelSize = [1 1 2 1 1]; %[M N P Mg Ng]
+                simParameters.UETxAntElementSpacing = [0.5 0.5 1 1]; % [dH dV dgv dgh] vertical and horzontal element spacing and panel spacing
+                simParameters.UERxAntElementSpacing = [0.5 0.5 1 1]; % [dH dV dgv dgh] vertical and horzontal element spacing and panel spacing
+                simParameters.UETxAntPolarizationAngles = 0;
+                simParameters.UERxAntPolarizationAngles = [0 90];
+                simParameters.UEAntElement = 'isotropic';
+                simParameters.UEAntPolarizationModel = 'Model-2';
+            case 'B'
+                disp('RMa_B');
+                error('NOT YET!');
+            otherwise
+            error('NO!');
+        end
+    otherwise
+    error('NO!');
+end
+
+% Fast fading tables
+load FastFadingTabs.mat; % Load 3GPP TR 38.901 Table 7.5-6, 7.5-7, 7.5-8, 7.5-9, 7.5-10, 7.5-11 to workspace
+simParameters.FastFadingTabs = FastFadingTabs; % Functions cannot use the variables from workspace directly
+
+
+
+
+% Specify the signal-to-interference-plus-noise ratio (SINR) to CQI mapping table for a block error rate (BLER) of 0.1.
+simParameters.SINR90pc = [-5.46 -0.46 4.54 9.05 11.54 14.04 15.54 18.04 ...
+    20.04 22.43 24.93 25.43 27.43 30.43 33.43];
+
+% Specify the scheduling strategy and the maximum limit on the RBs allotted for PUSCH and PDSCH.
+% The transmission limit applies only to new PUSCH and PDSCH assignments, and not to the retransmissions.
+simParameters.SchedulerStrategy = 'RR'; % Supported scheduling strategies: 'PF', 'RR', and 'BestCQI'
+simParameters.RBAllocationLimitUL = 20; % For PUSCH
+simParameters.RBAllocationLimitDL = 20; % For PDSCH 
+
+%% Logging and Visualization Configuration
+% Specify the ID of cell of interest as an integer between 1 and 56, inclusive. 
+% The example shows visualizations and metrics for this cell and the central cell, cell-0.
+simParameters.CellOfInterest = 2; %Set a value from 1 to 56. Set the value to 0 to visualize cell-0 only.
+% column vector to be consistant  
+% i dont understand why this needs to be a scalar, comment validateattributes out for now
+validateattributes(simParameters.CellOfInterest, {'numeric'}, {'integer', 'scalar', '>=', 0, '<=', 56}, 'simParameters.CellOfInterest', 'CellOfInterest')
+% The CQIVisualization and RBVisualization parameters control the display of the CQI visualization of RBs and the RB assignment visualization. 
+% To enable the RB visualization plot, set the RBVisualization field to true.
+%MXC_3
+if simParameters.EnableAllVisualization
+    simParameters.CQIVisualization = true;
+    simParameters.RBVisualization = true;
+else
+    simParameters.CQIVisualization = false;
+    simParameters.RBVisualization = false;
+end
+%MXC_3
+%Update the output metrics plots periodically, specifying NumMetricsSteps updates within the simulation.
+simParameters.NumMetricsSteps = 10;
+%Write the logs to MAT-files. The example uses these logs for post-simulation analysis and visualization.
+simParameters.ParametersLogFile = 'simParameters'; % For logging the simulation parameters
+simParameters.SimulationLogFile = 'simulationLogs'; % For logging the simulation logs
+
+%% Application traffic configuration
+% Automatically generates the parameters in accordance to the number of UEs
+ulPacketPeriodicity = 10 * ones(simParameters.NumUEsCell,1); % Periodicity, in ms, at which the UEs generate UL packets
+ulPacketSize = 2e4 * ones(simParameters.NumUEsCell,1); % Size of generated UL packets, in bytes
+dlPacketPeriodicity = 10 * ones(simParameters.NumUEsCell,1); % Periodicity, in ms, at which gNB generates DL packets
+dlPacketSize = 2e4 * ones(simParameters.NumUEsCell,1); % Size of generated DL packets, in bytes
+
+%% Derived Parameters
+% Compute the derived parameters based on the primary configuration parameters specified in the previous section, and set some example-specific constants.
+
+
+simParameters.NumClusters = 1;
+simParameters.NumSitesPerCluster = 57; % Number of gNBs per cluster
+
+% Set the UE and gNB positions.
+[simParameters.gNBBearing, simParameters.GNBPositions, simParameters.UEPositions, simParameters.CellPositions, simParameters.UEStates] = hMacrocellTopology(simParameters);
+simParameters.NCellIDList = 0:simParameters.NumSitesPerCluster-1; % List of physical cell IDs
+
+%MXC_2 begin
+%{
+% Specify the CSI-RS resource configuration, assuming that all UEs measure channel quality on the same CSI-RS resource.
+%simParameters.CSIRSRowNumber = 2; % Possible row numbers for single transmit antenna case are 1 and 2
+simParameters.CSIRSRowNumber = 12; 
+simParameters.SubbandSize = 8; % Size of sub-band for CQI reporting in terms of number of RBs
+%}
+
+%copied from mimo example
+%YXC begin
+% Temporarily make the number of antenna ports and the number of antenna
+% elements equal, as 5G Toolbox does not support flexible layer mapping
+%simParameters.CSIRSRowNumber = 11; % CSI-RS row number as per 3GPP TS 38.211 Table 7.4.1.5.3-1
+%simParameters.CSIRSSubcarrierLocation = [1 3 5 7];
+%simParameters.CSIRSSymbolLocation = 0;
+%simParameters.CSIRSPeriod = [10 2];  % Slot periodicity and offset
+%simParameters.PMIMode = 'Subband';  % 'Wideband' or 'Subband'
+%simParameters.CQIMode = 'Subband';  % 'Wideband' or 'Subband'
+%simParameters.PanelDimensions = [8 1]; % [N1 N2] as per 3GPP TS 38.214 Table 5.2.2.2.12
+%simParameters.SubbandSize = 4; % Refer TS 38.214 Table 5.2.1.4-2 for valid subband sizes
+%simParameters.CodebookMode = 1; % 1 or 2
+%simParameters.RankIndicator = 2; 
+% Copied from https://www.sharetechnote.com/html/lte_toolbox/Matlab_LteToolbox_5G_CSI_RS.html#Example_p8_Ex01
+simParameters.CSIRSRowNumber = 6; 
+simParameters.CSIRSSubcarrierLocation = [2 4 6 8];
+simParameters.CSIRSSymbolLocation = 3;
+simParameters.CSIRSPeriod = [4 0];
+simParameters.PMIMode = 'Subband';
+simParameters.CQIMode = 'Subband';
+simParameters.PanelDimensions = [2 2]; % This is different from the one shown in the URL
+simParameters.SubbandSize = 4;
+simParameters.CodebookMode = 2;
+simParameters.RankIndicator = 2; 
+%{
+% Change DL to SISO for testing
+% Configuration copied from the original example
+% simParameters.CSIRSRowNumber = 2; % Possible row numbers for single transmit antenna case are 1 and 2
+% simParameters.SubbandSize = 8; % Size of sub-band for CQI reporting in terms of number of RBs
+% simParameters.PanelDimensions = [1,1];
+%}
+%YXC end
+%MXC_2 end
+
+% Calculate the slot duration for the selected SCS and the number of slots in a 10 ms frame.
+slotDuration = 1/(simParameters.SCS/15); % In ms
+numSlotsFrame = 10/slotDuration; % Number of slots in a 10 ms frame
+numSlotsSim = simParameters.NumFramesSim*numSlotsFrame; % Number of slots in the simulation
+
+% Set the interval at which the example updates metrics visualization, number of slots. 
+% Because this example uses a time granularity of one slot, the MetricsStepSize field must be an integer.
+simParameters.MetricsStepSize = ceil(numSlotsSim / simParameters.NumMetricsSteps);
+if mod(numSlotsSim, simParameters.NumMetricsSteps) ~= 0
+    % Update the NumMetricsSteps parameter if it does not exactly divide NumSlotsSim
+    simParameters.NumMetricsSteps = floor(numSlotsSim / simParameters.MetricsStepSize);
+end
+
+% Specify one logical channel in each UE, and set the logical channel configuration for all nodes (UEs and gNBs) in the example.
+numLogicalChannels = 1;
+simParameters.LCHConfig.LCID = 4; % Logical channel ID (logical channel ID of data radio bearers starts from 4)
+
+% Specify the RLC entity direction as 0 to specify DL only, 1 to specify UL only, or 2 to specify both UL and DL.
+simParameters.RLCConfig.EntityDir = 2;
+
+% Create RLC channel configuration structure.
+rlcChannelConfigStruct.LCGID = 1; % Mapping between logical channel and logical channel group ID
+rlcChannelConfigStruct.Priority = 1; % Priority of each logical channel
+rlcChannelConfigStruct.PBR = 8; % Prioritized bitrate (PBR), in kilobytes per second, of each logical channel
+rlcChannelConfigStruct.BSD = 10; % Bucket size duration (BSD), in ms, of each logical channel
+rlcChannelConfigStruct.EntityType = simParameters.RLCConfig.EntityDir;
+rlcChannelConfigStruct.LogicalChannelID = simParameters.LCHConfig.LCID;
+
+% Set the maximum RLC service data unit (SDU) length, in bytes, as specified in 3GPP TS 38.323, and the total number of nodes in the simulation.
+simParameters.maxRLCSDULength = 9000;
+simParameters.MaxReceivers = simParameters.NumSitesPerCluster*(simParameters.NumUEsCell + 1);
+
+if ~isfield(simParameters, 'SchedulingType') || simParameters.SchedulingType == 0 % No scheduling type or slot-based scheduling
+    rbAssignmentPlotPeriodicity = numSlotsFrame; % Update RB assignment visualization every frame (10 ms)
+    tickGranularity = 14;
+    simParameters.PUSCHMappingType = 'A';
+    simParameters.PDSCHMappingType = 'A';
+else % Symbol-based scheduling
+    rbAssignmentPlotPeriodicity = 1; % Update RB assignment visualization every slot
+    tickGranularity = 1;
+    simParameters.PUSCHMappingType = 'B';
+    simParameters.PDSCHMappingType = 'B';
+end
+
+%% Multicell Setup
+% Set up the 57-cell topology.
+% For each cell, create the gNB and UE objects, initialize the channel quality information for UEs, and set up the logical channel at gNB and UEs. 
+% The hNRGNB and hNRUE helper classes create gNB and UE nodes respectively, containing the RLC, MAC, and PHY layers.
+
+%MXC_2
+disp('Generating topology...');
+gNB = cell(simParameters.NumSitesPerCluster, 1);
+UEs = cell(simParameters.NumSitesPerCluster, simParameters.NumUEsCell);
+
+%Create DL and UL packet distribution objects, and initialize a wrap-around distance calculator callback.
+dlPacketDistributionObj = hNRPacketDistribution(simParameters, 0); % 0 for DL
+ulPacketDistributionObj = hNRPacketDistribution(simParameters, 1); % 1 for UL
+if simParameters.EnableWrapAround
+    distCalc = @(TxPos,RxPos) wDistCalc(simParameters.InterSiteDistance/3,TxPos,RxPos);
+else
+    distCalc = @(TxPos,RxPos) wDistCalc(simParameters.InterSiteDistance/3,TxPos,RxPos,'NoWrapAround');
+end
+
+%Initialize YusUtilityObj
+YUO = YusUtilityObj(simParameters, numSlotsSim);
+
+for siteIdx = 1:simParameters.NumSitesPerCluster
+    simParameters.NCellID = simParameters.NCellIDList(siteIdx); % Cell ID
+    simParameters.Position = simParameters.GNBPositions(siteIdx, :);
+    simParameters.NumUEs = simParameters.NumUEsCell; % Number of UEs in a cell
+    % Create scheduler
+    switch(simParameters.SchedulerStrategy)
+        case 'RR' % Round robin scheduler
+            scheduler = hNRSchedulerRoundRobin(simParameters);
+        case 'PF' % Proportional fair scheduler
+            scheduler = hNRSchedulerProportionalFair(simParameters);
+        case 'BestCQI' % Best CQI scheduler
+            scheduler = hNRSchedulerBestCQI(simParameters);
+    end
+    
+    % Create gNB
+    gNB{siteIdx} = hNRGNB(simParameters);
+    addScheduler(gNB{siteIdx}, scheduler); % Add scheduler to gNB
+    gNB{siteIdx}.PhyEntity = hNRGNBPhy(simParameters, siteIdx); % Create PHY layer instance
+    configurePhy(gNB{siteIdx}, simParameters); % Configure PHY layer
+    % Register distance calculator for wrap-around distance computations
+    gNB{siteIdx}.DistanceCalculatorFcn = distCalc;
+    setPhyInterface(gNB{siteIdx}); % Set up the interface to PHY layer
+
+    for ueIdx = 1:simParameters.NumUEsCell
+        simParameters.Position = simParameters.UEPositions{siteIdx}(ueIdx, :); % Position of UE in (x,y,z) coordinates
+        UEs{siteIdx, ueIdx} = hNRUE(simParameters, ueIdx);
+        UEs{siteIdx, ueIdx}.PhyEntity = hNRUEPhy(simParameters, siteIdx, ueIdx); % Create PHY layer instance
+        UEs{siteIdx, ueIdx}.PhyEntity.StoreCQIInfo = @YUO.storeCQIInfo; % Register the callback to YusUtilityObj
+        UEs{siteIdx, ueIdx}.PhyEntity.YusUtilityParameter.YUO = YUO;    % Store handle of YUO in UE PHY
+        configurePhy(UEs{siteIdx, ueIdx}, simParameters); % Configure PHY layer
+        % Register distance calculator for wrap-around distance computations
+        UEs{siteIdx, ueIdx}.DistanceCalculatorFcn =  distCalc;
+        setPhyInterface(UEs{siteIdx, ueIdx}); % Set up the interface to PHY
+
+        % Set up logical channel at gNB for the UE
+        configureLogicalChannel(gNB{siteIdx}, ueIdx, rlcChannelConfigStruct);
+        % Set up logical channel at UE
+        configureLogicalChannel(UEs{siteIdx, ueIdx}, ueIdx, rlcChannelConfigStruct);
+
+        % Add data traffic pattern generators to gNB and UE nodes
+        % Calculate the data rate (in kbps) of On-Off traffic pattern using
+        % packet size (in bytes) and packet interval (in ms)
+        ulDataRate = ceil(1000/ulPacketPeriodicity(ueIdx)) * ulPacketSize(ueIdx) * 8e-3;
+        % Limit the size of the generated application packet to the maximum RLC
+        % SDU size. The maximum supported RLC SDU size is 9000 bytes
+        if ulPacketSize(ueIdx) > simParameters.maxRLCSDULength
+            ulPacketSize(ueIdx) = simParameters.maxRLCSDULength;
+        end
+        % Create an object for On-Off network traffic pattern and add it to the
+        % specified UE. This object generates the uplink data traffic on the UE
+        ulApp = networkTrafficOnOff('PacketSize', ulPacketSize(ueIdx), 'GeneratePacket', true, ...
+            'OnTime', simParameters.NumFramesSim/100, 'OffTime', 0, 'DataRate', ulDataRate);
+        UEs{siteIdx, ueIdx}.addApplication(ueIdx, simParameters.LCHConfig.LCID, ulApp);
+        
+        dlDataRate = ceil(1000/dlPacketPeriodicity(ueIdx)) * dlPacketSize(ueIdx) * 8e-3;
+        if dlPacketSize(ueIdx) > simParameters.maxRLCSDULength
+            dlPacketSize(ueIdx) = simParameters.maxRLCSDULength;
+        end
+        % Create an object for On-Off network traffic pattern for the specified
+        % UE and add it to the gNB. This object generates the downlink data
+        % traffic on the gNB for the UE
+        dlApp = networkTrafficOnOff('PacketSize', dlPacketSize(ueIdx), 'GeneratePacket', true, ...
+            'OnTime', simParameters.NumFramesSim/100, 'OffTime', 0, 'DataRate', dlDataRate);
+        gNB{siteIdx}.addApplication(ueIdx, simParameters.LCHConfig.LCID, dlApp);
+    end
+    
+    % Setup the UL and DL packet distribution mechanism
+    hNRSetUpPacketDistribution(simParameters, gNB{siteIdx}, UEs(siteIdx, :), dlPacketDistributionObj, ulPacketDistributionObj);
+end
+
+% Set up logging and visualization, specifying the central cell (cell 0) and the cell of interest.
+%MXC_2
+%cellsOfInterest = unique([0; simParameters.CellOfInterest]);
+cellsOfInterest = (0:56)';%[0; 1; 2];
+numCellsOfInterest = length(cellsOfInterest); % Number of cells that the example logs and visualizes
+%YXC begin
+YUO.cellOfInterestIdx = numCellsOfInterest;
+%YXC end
+
+% Visualize the network topology
+hTopologyVisualizer(simParameters);   
+
+% Log and visualize PHY and MAC metrics in cell arrays.
+simSchedulingLogger = cell(numCellsOfInterest, 1);
+% Cell array for PHY metrics logging and visualization
+simPhyLogger = cell(numCellsOfInterest, 1);
+visualizer = cell(numCellsOfInterest, 1);
+
+for siteIdx = 1:numCellsOfInterest
+    simParameters.NCellID = cellsOfInterest(siteIdx);
+    simParameters.CellOfInterest = simParameters.NCellID;
+    % Create an object for MAC scheduling information visualization and logging
+    simSchedulingLogger{siteIdx} = hNRSchedulingLogger(simParameters); 
+    % Create an object for PHY layer metrics logging
+    simPhyLogger{siteIdx} = hNRPhyLogger(simParameters);
+    % Create visualization object for MAC and PHY metrics 
+    %comment out visualization code to speed up simulation
+    
+    if simParameters.EnableAllVisualization
+        %YXC begin
+        visualizer{siteIdx} = hNRMetricsVisualizer(simParameters, 'MACLogger', simSchedulingLogger{siteIdx}, 'PhyLogger', simPhyLogger{siteIdx},'siteIdx',siteIdx,'YUO',YUO);
+        %YXC end
+    end
+end
+%YXC begin
+ConfTime = toc;
+ConfTime = seconds(ConfTime);
+disp(['Time elapsed: ',datestr(ConfTime,'MM:SS')])
+disp('Configuration finished. Start processing loop.')
+%YXC end
+%% Processing Loop
+% Simulation is run slot by slot. For each cell, in each slot, these operations are executed:
+% *Run the MAC and PHY layers of gNB
+% *Run the MAC and PHY layers of UEs
+% *Log and visualize metrics for each layer
+% *Advance the timer for the nodes and send a trigger to application and RLC layers every millisecond. 
+% *The application layer and RLC layer execute their scheduled operations based on a 1 ms timer trigger.
+
+
+slotNum = 0;
+numSymbolsSim = numSlotsSim * 14; % Simulation time in units of symbol duration
+% Run processing loop
+for symbolNum = 1 : tickGranularity : numSymbolsSim
+
+    %MXC_2
+    %show which symbol is currently being run
+    %fprintf('running slot # %d out of %d \n',(((symbolNum-1)/14)+1), numSlotsSim);
+    %MXC_2
+
+    if mod(symbolNum - 1, 14) == 0
+        slotNum = slotNum + 1;
+    end
+    
+    % Because all the cells operate on the same SCS, slot durations do not vary
+    for siteIdx = 1:simParameters.NumSitesPerCluster % For each site
+        run(gNB{siteIdx});
+        
+        % Run MAC and PHY layers of UEs
+        for ueIdx = 1:simParameters.NumUEsCell
+
+            %Push indices into YusUtilityObj
+            pushTriple(YUO,slotNum,siteIdx,ueIdx);
+            
+            run(UEs{siteIdx, ueIdx});
+            %YXC begin
+            % Log simulation progress
+            Time = toc;
+            Time = seconds(Time);
+            LoopTime = Time - ConfTime;
+            Progress = ((symbolNum-1)/tickGranularity*simParameters.NumSitesPerCluster*...
+                simParameters.NumUEsCell+(siteIdx-1)*simParameters.NumUEsCell+ueIdx)/...
+                (numSlotsSim*simParameters.NumSitesPerCluster*simParameters.NumUEsCell);
+            TimeLeft = LoopTime/Progress + ConfTime - LoopTime;
+            disp(['Time elapsed: ',datestr(Time,'dd:HH:MM:SS'), '. Remaining time: ',datestr(TimeLeft,'dd:HH:MM:SS')])
+            disp(['Progress: ',num2str(floor(100*Progress)),'%. ',...
+                'Processed: UE(',num2str(ueIdx),'/',num2str(simParameters.NumUEsCell),') in ',...
+                'cell(',num2str(siteIdx),'/',num2str(simParameters.NumSitesPerCluster),') of ',...
+                'slot(',num2str(floor((symbolNum-1)/tickGranularity)+1),'/',num2str(numSlotsSim),').'])
+            %YXC end
+        end
+
+        cellIdx = find((siteIdx-1) == cellsOfInterest, 1);
+        if ~isempty(cellIdx)
+            % MAC logging
+            logCellSchedulingStats(simSchedulingLogger{cellIdx}, symbolNum, gNB{siteIdx}, UEs(siteIdx, :));
+
+            % PHY logging
+            logCellPhyStats(simPhyLogger{cellIdx}, symbolNum, gNB{siteIdx}, UEs(siteIdx, :));
+        end
+    end
+    
+    for siteIdx = 1:simParameters.NumSitesPerCluster
+        % Advance timer ticks for gNB and UEs by the number of symbols per slot
+        advanceTimer(gNB{siteIdx}, tickGranularity);
+        for ueIdx = 1:simParameters.NumUEsCell
+
+            %Push indices into YusUtilityObj
+            pushTriple(YUO,slotNum,siteIdx,ueIdx);
+
+            advanceTimer(UEs{siteIdx, ueIdx}, tickGranularity);
+        end
+    end
+    %MXC_3
+    if simParameters.EnableAllVisualization
+        for idx = 1:numCellsOfInterest
+            % Visualization
+            % Check slot boundary
+            if symbolNum > 1 && ((simParameters.SchedulingType == 1 && mod(symbolNum, 14) == 0) || (simParameters.SchedulingType == 0 && mod(symbolNum-1, 14) == 0))
+                % RB assignment visualization (if enabled)
+                if simParameters.RBVisualization
+                    if mod(slotNum, rbAssignmentPlotPeriodicity) == 0
+                        % Plot at slot boundary, if the update periodicity is reached
+                        plotRBGrids(simSchedulingLogger{idx});
+                    end
+                end
+                % CQI grid visualization (if enabled)
+                if simParameters.CQIVisualization
+                    if mod(slotNum, numSlotsFrame) == 0 % Plot at frame boundary
+                        plotCQIRBGrids(simSchedulingLogger{idx});
+                    end
+                end
+                % If the update periodicity is reached, plot scheduler metrics and PHY metrics visualization
+                % at slot boundary
+                if mod(slotNum, simParameters.MetricsStepSize) == 0
+                    plotMetrics(visualizer{idx}, slotNum);
+                end
+            end
+        end
+    end
+    
+    %MXC_3
+    
+    
+    %yuxtime = toc;
+    %lineToPrint = ['Elapsed time: ', datestr(seconds(yuxtime),'dd:HH:MM:SS')];
+    %disp(lineToPrint);
+
+end
+
+for idx = 1:numCellsOfInterest
+    [dlStats, ulStats] = getPerformanceIndicators(simSchedulingLogger{idx});
+    [logInfo.BLERLogs, logInfo.AvgBLERLogs] = getBLERLogs(simPhyLogger{idx}); % Block Error rate logs
+    fprintf('\n\nMetrics for cell %d :\n\n', cellsOfInterest(idx));
+    fprintf('Peak UL throughput: %0.2f Mbps. Achieved average UL Throughput: %0.2f Mbps', ulStats(1, 1), ulStats(2, 1));
+    fprintf('\nPeak DL throughput: %0.2f Mbps. Achieved average DL Throughput: %0.2f Mbps', dlStats(1, 1), dlStats(2, 1));
+    fprintf('\nAchieved average UL Goodput: %0.2f Mbps. Achieved average DL Goodput: %0.2f Mbps', ulStats(5, 1), dlStats(5, 1));
+    fprintf('\nPeak UL spectral efficiency: %0.2f bits/s/Hz. Achieved average UL spectral efficiency: %0.2f bits/s/Hz ', ulStats(3, 1), ulStats(4, 1));
+    fprintf('\nPeak DL spectral efficiency: %0.2f bits/s/Hz. Achieved average DL spectral efficiency: %0.2f bits/s/Hz', dlStats(3, 1), dlStats(4, 1));
+    disp(['Block error rate for each UE in the uplink direction: [' num2str(round(logInfo.AvgBLERLogs(:, 2)', 2)) ']']);
+    disp(['Block error rate for each UE in the downlink direction: [' num2str(round(logInfo.AvgBLERLogs(:, 1)', 2)) ']']);
+end
+
+%% Simulation Logs
+% The parameters used for simulation and the simulation logs are saved in MAT-files for post simulation analysis and visualization.
+% The simulation parameters are saved in a MAT-file with the file name as the value of configuration parameter simParameters.ParametersLogFile. 
+% For more details, see the NR Intercell Interference Modeling example.
+
+% Get the logs
+if(simParameters.DuplexMode == 0) % FDD
+    logInfo = struct('NCellID', [], 'DLTimeStepLogs', [], 'ULTimeStepLogs', [], 'SchedulingAssignmentLogs', [], 'BLERLogs', [], 'AvgBLERLogs', []);
+else
+    logInfo = struct('TimeStepLogs', [], 'SchedulingAssignmentLogs', [], 'BLERLogs', [], 'AvgBLERLogs', []);
+end
+simulationLogs = cell(simParameters.NumSitesPerCluster, 1);
+for siteIdx = 1:numCellsOfInterest
+    logInfo.NCellID = cellsOfInterest(siteIdx);
+    if(simParameters.DuplexMode == 0) % FDD
+        [logInfo.DLTimeStepLogs, logInfo.ULTimeStepLogs] = getSchedulingLogs(simSchedulingLogger{siteIdx});
+    else % TDD
+        logInfo.TimeStepLogs = getSchedulingLogs(simSchedulingLogger{siteIdx});
+    end
+    logInfo.SchedulingAssignmentLogs = getGrantLogs(simSchedulingLogger{siteIdx}); % Scheduling assignments log
+    [logInfo.BLERLogs, logInfo.AvgBLERLogs] = getBLERLogs(simPhyLogger{siteIdx}); % Block error rate logs
+    simulationLogs{siteIdx, 1} = logInfo;
+end
+save(simParameters.ParametersLogFile, 'simParameters'); % Save simulation parameters in a MAT-file
+save(simParameters.SimulationLogFile, 'simulationLogs'); % Save simulation logs in a MAT-file
+SaveFile(YUO); % Save data in YUO in a MAT-file
+%MXC_2
+SINR_plotting_trail(YUO);
+%YXC begim
+plotThroughputCDF(YUO,'DL');
+%YXC end
+%MXC_2
+% disp('simulation complete');
+% elapsed_time=toc;
+% lineToPrint = ['Elapsed time: ', datestr(datenum(0,0,0,0,0,elapsed_time),'dd:HH:MM:SS')];
+% disp(lineToPrint);
+%MXC_2
+
+%YXC begin
+EndTime = toc;
+EndTime = seconds(EndTime);
+disp(['Simulation finished. Total time: ',datestr(EndTime,'dd:HH:MM:SS')])
+%YXC end
+
+
+
+